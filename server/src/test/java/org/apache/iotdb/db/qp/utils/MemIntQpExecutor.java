/*
 * Licensed to the Apache Software Foundation (ASF) under one
 * or more contributor license agreements.  See the NOTICE file
 * distributed with this work for additional information
 * regarding copyright ownership.  The ASF licenses this file
 * to you under the Apache License, Version 2.0 (the
 * "License"); you may not use this file except in compliance
 * with the License.  You may obtain a copy of the License at
 *
 *     http://www.apache.org/licenses/LICENSE-2.0
 *
 * Unless required by applicable law or agreed to in writing,
 * software distributed under the License is distributed on an
 * "AS IS" BASIS, WITHOUT WARRANTIES OR CONDITIONS OF ANY
 * KIND, either express or implied.  See the License for the
 * specific language governing permissions and limitations
 * under the License.
 */
package org.apache.iotdb.db.qp.utils;

<<<<<<< HEAD
import java.util.ArrayList;
import java.util.HashMap;
import java.util.List;
import java.util.Map;
import java.util.Map.Entry;
import java.util.TreeMap;
import java.util.TreeSet;
=======
>>>>>>> 8bf34010
import org.apache.iotdb.db.conf.IoTDBConstant;
import org.apache.iotdb.db.exception.query.QueryProcessException;
import org.apache.iotdb.db.qp.constant.SQLConstant;
import org.apache.iotdb.db.qp.executor.AbstractQueryProcessExecutor;
import org.apache.iotdb.db.qp.physical.PhysicalPlan;
import org.apache.iotdb.db.qp.physical.crud.BatchInsertPlan;
import org.apache.iotdb.db.qp.physical.crud.DeletePlan;
import org.apache.iotdb.db.qp.physical.crud.InsertPlan;
import org.apache.iotdb.db.qp.physical.crud.UpdatePlan;
import org.apache.iotdb.db.qp.physical.sys.AuthorPlan;
import org.apache.iotdb.db.query.context.QueryContext;
import org.apache.iotdb.db.query.fill.IFill;
import org.apache.iotdb.tsfile.file.metadata.enums.TSDataType;
import org.apache.iotdb.tsfile.read.common.Path;
import org.apache.iotdb.tsfile.read.expression.IExpression;
import org.apache.iotdb.tsfile.read.query.dataset.QueryDataSet;
import org.apache.iotdb.tsfile.utils.Pair;
import org.slf4j.Logger;
import org.slf4j.LoggerFactory;

import java.io.IOException;
import java.util.*;
import java.util.Map.Entry;

/**
 * Implement a simple executor with a memory demo reading processor for test.
 */
public class MemIntQpExecutor extends AbstractQueryProcessExecutor {

  private static Logger LOG = LoggerFactory.getLogger(MemIntQpExecutor.class);

  // pathStr, TreeMap<time, value>
  private Map<String, TestSeries> demoMemDataBase = new HashMap<>();

  private TreeSet<Long> timeStampUnion = new TreeSet<>();
  private Map<String, List<String>> fakeAllPaths;

  public void setFakeAllPaths(Map<String, List<String>> fakeAllPaths) {
    this.fakeAllPaths = fakeAllPaths;
  }

  @Override
  public TSDataType getSeriesType(Path fullPath) {
    if (fullPath.equals(SQLConstant.RESERVED_TIME)) {
      return TSDataType.INT64;
    }
    if (fullPath.equals(SQLConstant.RESERVED_FREQ)) {
      return TSDataType.FLOAT;
    }
    if (fakeAllPaths != null && fakeAllPaths.containsKey(fullPath.toString())) {
      return TSDataType.INT32;
    }
    if (demoMemDataBase.containsKey(fullPath.toString())) {
      return TSDataType.FLOAT;
    }
    return null;
  }

  @Override
  public boolean processNonQuery(PhysicalPlan plan) throws QueryProcessException {
    switch (plan.getOperatorType()) {
      case DELETE:
        delete((DeletePlan) plan);
        return true;
      case UPDATE:
        UpdatePlan update = (UpdatePlan) plan;
        for (Pair<Long, Long> timePair : update.getIntervals()) {
          update(update.getPath(), timePair.left, timePair.right, update.getValue());
        }
        return true;
      case INSERT:
        insert((InsertPlan) plan);
        return true;
      default:
        throw new UnsupportedOperationException();
    }
  }

  @Override
  public QueryDataSet aggregate(List<Path> paths, List<String> aggres, IExpression expression,
      QueryContext context) {
    return null;
  }

  @Override
  public QueryDataSet groupBy(List<Path> paths, List<String> aggres, IExpression expression,
<<<<<<< HEAD
      long unit, long origin, List<Pair<Long, Long>> intervals, QueryContext context) {
=======
                              long unit, long slidingStep, long startTime, long endTime,
                              QueryContext context)
          throws IOException, PathException,
          StorageEngineException, QueryFilterOptimizationException {
>>>>>>> 8bf34010
    return null;
  }

  @Override
  public QueryDataSet fill(List<Path> fillPaths, long queryTime, Map<TSDataType, IFill> fillTypes,
      QueryContext context) {
    return null;
  }


  @Override
  public boolean judgePathExists(Path path) {
    if (SQLConstant.isReservedPath(path)) {
      return true;
    }
    if (fakeAllPaths != null) {
      return fakeAllPaths.containsKey(path.toString());
    }
    return demoMemDataBase.containsKey(path.toString());
  }

  @Override
  public void update(Path path, long startTime, long endTime, String value) {
    if (!demoMemDataBase.containsKey(path.toString())) {
      LOG.warn("no series:{}", path);
    }
    TestSeries series = demoMemDataBase.get(path.toString());
    for (Entry<Long, Integer> entry : series.data.entrySet()) {
      long timestamp = entry.getKey();
      if (timestamp >= startTime && timestamp <= endTime) {
        entry.setValue(Integer.valueOf(value));
      }
    }
    LOG.info("update, series:{}, time range:<{},{}>, value:{}", path, startTime, endTime, value);
  }

  @Override
  public void delete(Path path, long deleteTime) {
    if (!demoMemDataBase.containsKey(path.toString())) {
      return;
    }
    TestSeries series = demoMemDataBase.get(path.toString());
    TreeMap<Long, Integer> delResult = new TreeMap<>();
    for (Entry<Long, Integer> entry : series.data.entrySet()) {
      long timestamp = entry.getKey();
      if (timestamp >= deleteTime) {
        delResult.put(timestamp, entry.getValue());
      }
    }
    series.data = delResult;
    LOG.info("delete series:{}, timestamp:{}", path, deleteTime);
  }

  @Override
  public List<String> getAllPaths(String fullPath) {
    return fakeAllPaths != null ? fakeAllPaths.get(fullPath) : new ArrayList<String>() {
      {
        add(fullPath);
      }
    };
  }

  @Override
  public void insert(InsertPlan insertPlan) {
    for (int i = 0; i < insertPlan.getMeasurements().length; i++) {
      String strPath =
          insertPlan.getDeviceId() + IoTDBConstant.PATH_SEPARATOR + insertPlan.getMeasurements()[i];
      if (!demoMemDataBase.containsKey(strPath)) {
        demoMemDataBase.put(strPath, new TestSeries());
      }
      demoMemDataBase.get(strPath).data
          .put(insertPlan.getTime(), Integer.valueOf(insertPlan.getValues()[i]));
      timeStampUnion.add(insertPlan.getTime());
    }
  }

  @Override
  public Integer[] insertBatch(BatchInsertPlan batchInsertPlan) {
    return null;
  }

  @Override
  protected QueryDataSet processAuthorQuery(AuthorPlan plan, QueryContext context) {
    return null;
  }

  private class TestSeries {

    public TreeMap<Long, Integer> data = new TreeMap<>();
  }
}<|MERGE_RESOLUTION|>--- conflicted
+++ resolved
@@ -18,7 +18,6 @@
  */
 package org.apache.iotdb.db.qp.utils;
 
-<<<<<<< HEAD
 import java.util.ArrayList;
 import java.util.HashMap;
 import java.util.List;
@@ -26,8 +25,6 @@
 import java.util.Map.Entry;
 import java.util.TreeMap;
 import java.util.TreeSet;
-=======
->>>>>>> 8bf34010
 import org.apache.iotdb.db.conf.IoTDBConstant;
 import org.apache.iotdb.db.exception.query.QueryProcessException;
 import org.apache.iotdb.db.qp.constant.SQLConstant;
@@ -48,10 +45,6 @@
 import org.slf4j.Logger;
 import org.slf4j.LoggerFactory;
 
-import java.io.IOException;
-import java.util.*;
-import java.util.Map.Entry;
-
 /**
  * Implement a simple executor with a memory demo reading processor for test.
  */
@@ -114,14 +107,8 @@
 
   @Override
   public QueryDataSet groupBy(List<Path> paths, List<String> aggres, IExpression expression,
-<<<<<<< HEAD
-      long unit, long origin, List<Pair<Long, Long>> intervals, QueryContext context) {
-=======
                               long unit, long slidingStep, long startTime, long endTime,
-                              QueryContext context)
-          throws IOException, PathException,
-          StorageEngineException, QueryFilterOptimizationException {
->>>>>>> 8bf34010
+                              QueryContext context) {
     return null;
   }
 
