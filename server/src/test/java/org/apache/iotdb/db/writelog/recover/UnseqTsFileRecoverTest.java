--- conflicted
+++ resolved
@@ -177,16 +177,10 @@
 
   @Test
   public void test() throws StorageGroupProcessorException, IOException {
-<<<<<<< HEAD
-    TsFileRecoverPerformer performer = new TsFileRecoverPerformer(logNodePrefix, schema,
-        versionController, resource, true, "sg");
-    ActiveTimeSeriesCounter.getInstance().init(logNodePrefix);
-=======
     TsFileRecoverPerformer performer = new TsFileRecoverPerformer(logNodePrefix,
-        versionController, resource, true, false);
+        versionController, resource, true, false, "root.sg");
     ActiveTimeSeriesCounter.getInstance()
         .init(resource.getFile().getParentFile().getParentFile().getName());
->>>>>>> 7e88043e
     performer.recover();
 
     assertEquals(1, (long) resource.getStartTime("root.sg.device99"));
