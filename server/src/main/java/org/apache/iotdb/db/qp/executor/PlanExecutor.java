--- conflicted
+++ resolved
@@ -1160,52 +1160,7 @@
   @Override
   public void insertTablet(InsertTabletPlan insertTabletPlan) throws QueryProcessException {
     try {
-<<<<<<< HEAD
       MeasurementSchema[] schemas = getSeriesSchemas(insertTabletPlan);
-=======
-      String[] measurementList = insertTabletPlan.getMeasurements();
-      String deviceId = insertTabletPlan.getDeviceId();
-      node = mManager.getDeviceNodeWithAutoCreateAndReadLock(deviceId);
-      // To reduce the String number in memory, use the deviceId from MManager
-      deviceId = node.getFullPath();
-      insertTabletPlan.setDeviceId(deviceId);
-      TSDataType[] dataTypes = insertTabletPlan.getDataTypes();
-      IoTDBConfig conf = IoTDBDescriptor.getInstance().getConfig();
-      MeasurementSchema[] schemas = new MeasurementSchema[measurementList.length];
-
-      String measurement;
-      for (int i = 0; i < measurementList.length; i++) {
-        measurement = measurementList[i];
-        // check if timeseries exists
-        if (!node.hasChild(measurement)) {
-          if (!conf.isAutoCreateSchemaEnabled()) {
-            throw new QueryProcessException(String.format(
-                "Current deviceId[%s] does not contain measurement:%s", deviceId, measurement));
-          }
-          Path path = new Path(deviceId, measurement);
-          TSDataType dataType = dataTypes[i];
-          internalCreateTimeseries(path.getFullPath(), dataType);
-
-        }
-        MeasurementMNode measurementNode = (MeasurementMNode) mManager.getChild(node, measurement);
-
-        // check data type
-        if (measurementNode.getSchema().getType() != insertTabletPlan.getDataTypes()[i]) {
-          if (!enablePartialInsert) {
-            throw new QueryProcessException(String.format(
-                "Datatype mismatch, Insert measurement %s type %s, metadata tree type %s",
-                measurement, insertTabletPlan.getDataTypes()[i],
-                measurementNode.getSchema().getType()));
-          } else {
-            insertTabletPlan.markMeasurementInsertionFailed(i);
-            continue;
-          }
-        }
-        schemas[i] = measurementNode.getSchema();
-        // reset measurement to common name instead of alias
-        measurementList[i] = measurementNode.getName();
-      }
->>>>>>> c95abfeb
       insertTabletPlan.setSchemas(schemas);
       StorageEngine.getInstance().insertTablet(insertTabletPlan);
       if (insertTabletPlan.getFailedMeasurements() != null) {
