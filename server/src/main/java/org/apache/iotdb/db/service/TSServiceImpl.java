/*
 * Licensed to the Apache Software Foundation (ASF) under one
 * or more contributor license agreements.  See the NOTICE file
 * distributed with this work for additional information
 * regarding copyright ownership.  The ASF licenses this file
 * to you under the Apache License, Version 2.0 (the
 * "License"); you may not use this file except in compliance
 * with the License.  You may obtain a copy of the License at
 *
 *     http://www.apache.org/licenses/LICENSE-2.0
 *
 * Unless required by applicable law or agreed to in writing,
 * software distributed under the License is distributed on an
 * "AS IS" BASIS, WITHOUT WARRANTIES OR CONDITIONS OF ANY
 * KIND, either express or implied.  See the License for the
 * specific language governing permissions and limitations
 * under the License.
 */
package org.apache.iotdb.db.service;

import java.io.IOException;
import java.nio.ByteBuffer;
import java.sql.SQLException;
import java.time.ZoneId;
import java.util.ArrayList;
import java.util.Arrays;
import java.util.Collections;
import java.util.HashMap;
import java.util.HashSet;
import java.util.LinkedHashSet;
import java.util.List;
import java.util.Map;
import java.util.Set;
import java.util.concurrent.ConcurrentHashMap;
import java.util.concurrent.atomic.AtomicLong;
import org.antlr.v4.runtime.misc.ParseCancellationException;
import org.apache.iotdb.db.auth.AuthException;
import org.apache.iotdb.db.auth.AuthorityChecker;
import org.apache.iotdb.db.auth.authorizer.IAuthorizer;
import org.apache.iotdb.db.auth.authorizer.LocalFileAuthorizer;
import org.apache.iotdb.db.conf.IoTDBConfig;
import org.apache.iotdb.db.conf.IoTDBConstant;
import org.apache.iotdb.db.conf.IoTDBDescriptor;
import org.apache.iotdb.db.cost.statistic.Measurement;
import org.apache.iotdb.db.cost.statistic.Operation;
import org.apache.iotdb.db.engine.StorageEngine;
import org.apache.iotdb.db.exception.QueryInBatchStatementException;
import org.apache.iotdb.db.exception.StorageEngineException;
import org.apache.iotdb.db.exception.metadata.MetadataException;
import org.apache.iotdb.db.exception.metadata.StorageGroupNotSetException;
import org.apache.iotdb.db.exception.query.QueryProcessException;
import org.apache.iotdb.db.exception.runtime.SQLParserException;
import org.apache.iotdb.db.metadata.MManager;
import org.apache.iotdb.db.metrics.SqlArgument;
import org.apache.iotdb.db.qp.Planner;
import org.apache.iotdb.db.qp.constant.SQLConstant;
import org.apache.iotdb.db.qp.executor.IPlanExecutor;
import org.apache.iotdb.db.qp.executor.PlanExecutor;
import org.apache.iotdb.db.qp.logical.Operator.OperatorType;
import org.apache.iotdb.db.qp.physical.PhysicalPlan;
import org.apache.iotdb.db.qp.physical.crud.AlignByDevicePlan;
import org.apache.iotdb.db.qp.physical.crud.AlignByDevicePlan.MeasurementType;
import org.apache.iotdb.db.qp.physical.crud.BatchInsertPlan;
import org.apache.iotdb.db.qp.physical.crud.DeletePlan;
import org.apache.iotdb.db.qp.physical.crud.InsertPlan;
import org.apache.iotdb.db.qp.physical.crud.LastQueryPlan;
import org.apache.iotdb.db.qp.physical.crud.QueryPlan;
import org.apache.iotdb.db.qp.physical.sys.AuthorPlan;
import org.apache.iotdb.db.qp.physical.sys.CreateTimeSeriesPlan;
import org.apache.iotdb.db.qp.physical.sys.DeleteStorageGroupPlan;
import org.apache.iotdb.db.qp.physical.sys.DeleteTimeSeriesPlan;
import org.apache.iotdb.db.qp.physical.sys.SetStorageGroupPlan;
import org.apache.iotdb.db.qp.physical.sys.ShowPlan;
import org.apache.iotdb.db.query.context.QueryContext;
import org.apache.iotdb.db.query.control.QueryResourceManager;
import org.apache.iotdb.db.query.dataset.NonAlignEngineDataSet;
import org.apache.iotdb.db.query.dataset.RawQueryDataSetWithoutValueFilter;
import org.apache.iotdb.db.tools.watermark.GroupedLSBWatermarkEncoder;
import org.apache.iotdb.db.tools.watermark.WatermarkEncoder;
import org.apache.iotdb.db.utils.QueryDataSetUtils;
import org.apache.iotdb.db.utils.TestOnly;
import org.apache.iotdb.db.utils.SchemaUtils;
import org.apache.iotdb.rpc.RpcUtils;
import org.apache.iotdb.rpc.TSStatusCode;
import org.apache.iotdb.service.rpc.thrift.ServerProperties;
import org.apache.iotdb.service.rpc.thrift.TSBatchInsertionReq;
import org.apache.iotdb.service.rpc.thrift.TSCancelOperationReq;
import org.apache.iotdb.service.rpc.thrift.TSCloseOperationReq;
import org.apache.iotdb.service.rpc.thrift.TSCloseSessionReq;
import org.apache.iotdb.service.rpc.thrift.TSCreateTimeseriesReq;
import org.apache.iotdb.service.rpc.thrift.TSDeleteDataReq;
import org.apache.iotdb.service.rpc.thrift.TSExecuteBatchStatementReq;
import org.apache.iotdb.service.rpc.thrift.TSExecuteBatchStatementResp;
import org.apache.iotdb.service.rpc.thrift.TSExecuteStatementReq;
import org.apache.iotdb.service.rpc.thrift.TSExecuteStatementResp;
import org.apache.iotdb.service.rpc.thrift.TSFetchMetadataReq;
import org.apache.iotdb.service.rpc.thrift.TSFetchMetadataResp;
import org.apache.iotdb.service.rpc.thrift.TSFetchResultsReq;
import org.apache.iotdb.service.rpc.thrift.TSFetchResultsResp;
import org.apache.iotdb.service.rpc.thrift.TSGetTimeZoneResp;
import org.apache.iotdb.service.rpc.thrift.TSIService;
import org.apache.iotdb.service.rpc.thrift.TSInsertInBatchReq;
import org.apache.iotdb.service.rpc.thrift.TSInsertReq;
import org.apache.iotdb.service.rpc.thrift.TSOpenSessionReq;
import org.apache.iotdb.service.rpc.thrift.TSOpenSessionResp;
import org.apache.iotdb.service.rpc.thrift.TSProtocolVersion;
import org.apache.iotdb.service.rpc.thrift.TSQueryDataSet;
import org.apache.iotdb.service.rpc.thrift.TSQueryNonAlignDataSet;
import org.apache.iotdb.service.rpc.thrift.TSSetTimeZoneReq;
import org.apache.iotdb.service.rpc.thrift.TSStatus;
import org.apache.iotdb.tsfile.exception.filter.QueryFilterOptimizationException;
import org.apache.iotdb.tsfile.exception.write.UnSupportedDataTypeException;
import org.apache.iotdb.tsfile.file.metadata.enums.CompressionType;
import org.apache.iotdb.tsfile.file.metadata.enums.TSDataType;
import org.apache.iotdb.tsfile.file.metadata.enums.TSEncoding;
import org.apache.iotdb.tsfile.read.common.Path;
import org.apache.iotdb.tsfile.read.query.dataset.QueryDataSet;
import org.apache.thrift.TException;
import org.apache.thrift.server.ServerContext;
import org.slf4j.Logger;
import org.slf4j.LoggerFactory;


/**
 * Thrift RPC implementation at server side.
 */
public class TSServiceImpl implements TSIService.Iface, ServerContext {

  private static final Logger logger = LoggerFactory.getLogger(TSServiceImpl.class);
  private static final String INFO_NOT_LOGIN = "{}: Not login.";
  private static final int MAX_SIZE =
      IoTDBDescriptor.getInstance().getConfig().getQueryCacheSizeInMetric();
  private static final int DELETE_SIZE = 20;
  private static final String ERROR_PARSING_SQL =
      "meet error while parsing SQL to physical plan: {}";

<<<<<<< HEAD
  public static List<SqlArgument> getSqlArgumentsList() {
    return sqlArgumentsList;
  }

  private static List<SqlArgument> sqlArgumentsList = new ArrayList<>();
=======
  private boolean enableMetric = IoTDBDescriptor.getInstance().getConfig().isEnableMetricService();
  private static final List<SqlArgument> sqlArgumentList = new ArrayList<>(MAX_SIZE);
>>>>>>> 5394f532

  protected Planner processor;
  protected IPlanExecutor executor;

  // Record the username for every rpc connection (session).
  private Map<Long, String> sessionIdUsernameMap = new ConcurrentHashMap<>();
  private Map<Long, ZoneId> sessionIdZoneIdMap = new ConcurrentHashMap<>();

  // The sessionId is unique in one IoTDB instance.
  private AtomicLong sessionIdGenerator = new AtomicLong();
  // The statementId is unique in one IoTDB instance.
  private AtomicLong statementIdGenerator = new AtomicLong();

  // (sessionId -> Set(statementId))
  private Map<Long, Set<Long>> sessionId2StatementId = new ConcurrentHashMap<>();
  // (statementId -> Set(queryId))
  private Map<Long, Set<Long>> statementId2QueryId = new ConcurrentHashMap<>();

  // (queryId -> QueryDataSet)
  private Map<Long, QueryDataSet> queryId2DataSet = new ConcurrentHashMap<>();

  private IoTDBConfig config = IoTDBDescriptor.getInstance().getConfig();

  // When the client abnormally exits, we can still know who to disconnect
  private ThreadLocal<Long> currSessionId = new ThreadLocal<>();

  public TSServiceImpl() throws QueryProcessException {
    processor = new Planner();
    executor = new PlanExecutor();
  }

  @Override
  public TSOpenSessionResp openSession(TSOpenSessionReq req) throws TException {
    logger.info(
        "{}: receive open session request from username {}",
        IoTDBConstant.GLOBAL_DB_NAME,
        req.getUsername());

    boolean status;
    IAuthorizer authorizer;
    try {
      authorizer = LocalFileAuthorizer.getInstance();
    } catch (AuthException e) {
      throw new TException(e);
    }
    try {
      status = authorizer.login(req.getUsername(), req.getPassword());
    } catch (AuthException e) {
      logger.info("meet error while logging in.", e);
      status = false;
    }

    TSStatus tsStatus;
    long sessionId = -1;
    if (status) {
      //check the version compatibility
      boolean compatible = checkCompatibility(req.getClient_protocol());
      if (!compatible) {
        tsStatus = RpcUtils.getStatus(TSStatusCode.INCOMPATIBLE_VERSION,
            "The version is incompatible, please upgrade to " + IoTDBConstant.VERSION);
        TSOpenSessionResp resp = new TSOpenSessionResp(tsStatus,
            TSProtocolVersion.IOTDB_SERVICE_PROTOCOL_V2);
        resp.setSessionId(sessionId);
        return resp;
      }

      tsStatus = RpcUtils.getStatus(TSStatusCode.SUCCESS_STATUS, "Login successfully");
      sessionId = sessionIdGenerator.incrementAndGet();
      sessionIdUsernameMap.put(sessionId, req.getUsername());
      sessionIdZoneIdMap.put(sessionId, config.getZoneID());
      currSessionId.set(sessionId);
    } else {
      tsStatus = RpcUtils.getStatus(TSStatusCode.WRONG_LOGIN_PASSWORD_ERROR);
    }
    TSOpenSessionResp resp = new TSOpenSessionResp(tsStatus,
        TSProtocolVersion.IOTDB_SERVICE_PROTOCOL_V2);
    resp.setSessionId(sessionId);
    logger.info(
        "{}: Login status: {}. User : {}", IoTDBConstant.GLOBAL_DB_NAME, tsStatus.message,
        req.getUsername());

    return resp;
  }

  private boolean checkCompatibility(TSProtocolVersion version) {
    return version.equals(TSProtocolVersion.IOTDB_SERVICE_PROTOCOL_V2);
  }

  @Override
  public TSStatus closeSession(TSCloseSessionReq req) {
    logger.info("{}: receive close session", IoTDBConstant.GLOBAL_DB_NAME);
    long sessionId = req.getSessionId();
    TSStatus tsStatus;
    if (sessionIdUsernameMap.remove(sessionId) == null) {
      tsStatus = RpcUtils.getStatus(TSStatusCode.NOT_LOGIN_ERROR);
    } else {
      tsStatus = RpcUtils.getStatus(TSStatusCode.SUCCESS_STATUS);
    }

    sessionIdZoneIdMap.remove(sessionId);
    List<Exception> exceptions = new ArrayList<>();
    Set<Long> statementIds = sessionId2StatementId.getOrDefault(sessionId, Collections.emptySet());
    for (long statementId : statementIds) {
      Set<Long> queryIds = statementId2QueryId.getOrDefault(statementId, Collections.emptySet());
      for (long queryId : queryIds) {
        try {
          releaseQueryResource(queryId);
        } catch (StorageEngineException e) {
          // release as many as resources as possible, so do not break as soon as one exception is
          // raised
          exceptions.add(e);
          logger.error("Error in closeSession : ", e);
        }
      }
    }
    if (!exceptions.isEmpty()) {
      return new TSStatus(
          RpcUtils.getStatus(
              TSStatusCode.CLOSE_OPERATION_ERROR,
              String.format(
                  "%d errors in closeOperation, see server logs for detail", exceptions.size())));
    }

    return new TSStatus(tsStatus);
  }

  @Override
  public TSStatus cancelOperation(TSCancelOperationReq req) {
    // TODO implement
    return RpcUtils.getStatus(TSStatusCode.QUERY_NOT_ALLOWED, "Cancellation is not implemented");
  }

  @Override
  public TSStatus closeOperation(TSCloseOperationReq req) {
    logger.info("{}: receive close operation", IoTDBConstant.GLOBAL_DB_NAME);
    if (!checkLogin(req.getSessionId())) {
      logger.info(INFO_NOT_LOGIN, IoTDBConstant.GLOBAL_DB_NAME);
      return RpcUtils.getStatus(TSStatusCode.NOT_LOGIN_ERROR);
    }
    try {
      // statement close
      if (req.isSetStatementId()) {
        long stmtId = req.getStatementId();
        Set<Long> queryIdSet = statementId2QueryId.remove(stmtId);
        if (queryIdSet != null) {
          for (long queryId : queryIdSet) {
            releaseQueryResource(queryId);
          }
        }
      } else {
        // ResultSet close
        releaseQueryResource(req.queryId);
      }

    } catch (Exception e) {
      logger.error("Error in closeOperation : ", e);
      return RpcUtils.getStatus(TSStatusCode.CLOSE_OPERATION_ERROR, "Error in closeOperation");
    }
    return RpcUtils.getStatus(TSStatusCode.SUCCESS_STATUS);
  }

  /**
   * release single operation resource
   */
  protected void releaseQueryResource(long queryId) throws StorageEngineException {
    // remove the corresponding Physical Plan
    queryId2DataSet.remove(queryId);
    QueryResourceManager.getInstance().endQuery(queryId);
  }

  @Override
  public TSFetchMetadataResp fetchMetadata(TSFetchMetadataReq req) {
    TSStatus status;
    if (!checkLogin(req.getSessionId())) {
      logger.info(INFO_NOT_LOGIN, IoTDBConstant.GLOBAL_DB_NAME);
      status = RpcUtils.getStatus(TSStatusCode.NOT_LOGIN_ERROR);
      return new TSFetchMetadataResp(status);
    }

    TSFetchMetadataResp resp = new TSFetchMetadataResp();
    try {
      switch (req.getType()) {
        case "METADATA_IN_JSON":
          String metadataInJson = getMetadataInString();
          resp.setMetadataInJson(metadataInJson);
          status = RpcUtils.getStatus(TSStatusCode.SUCCESS_STATUS);
          break;
        case "COLUMN":
          List<TSDataType> dataTypes =
              getSeriesTypesByString(Collections.singletonList(req.getColumnPath()), null);
          resp.setDataType(dataTypes.get(0).toString());
          status = RpcUtils.getStatus(TSStatusCode.SUCCESS_STATUS);
          break;
        case "ALL_COLUMNS":
          resp.setColumnsList(getPaths(req.getColumnPath()));
          status = RpcUtils.getStatus(TSStatusCode.SUCCESS_STATUS);
          break;
        default:
          status = RpcUtils.getStatus(TSStatusCode.METADATA_ERROR, req.getType());
          break;
      }
    } catch (MetadataException | OutOfMemoryError e) {
      logger.error(
          String.format("Failed to fetch timeseries %s's metadata", req.getColumnPath()), e);
      status = RpcUtils.getStatus(TSStatusCode.METADATA_ERROR, e.getMessage());
      resp.setStatus(status);
      return resp;
    }
    resp.setStatus(status);
    return resp;
  }

  private String getMetadataInString() {
    return MManager.getInstance().getMetadataInString();
  }

  protected List<String> getPaths(String path) throws MetadataException {
    return MManager.getInstance().getAllTimeseriesName(path);
  }

  /**
   * Judge whether the statement is ADMIN COMMAND and if true, execute it.
   *
   * @param statement command
   * @return true if the statement is ADMIN COMMAND
   */
  private boolean execAdminCommand(String statement, long sessionId) throws StorageEngineException {
    if (!"root".equals(sessionIdUsernameMap.get(sessionId))) {
      return false;
    }
    if (statement == null) {
      return false;
    }
    statement = statement.toLowerCase();
    if (statement.startsWith("flush")) {
      try {
        execFlush(statement);
      } catch (StorageGroupNotSetException e) {
        throw new StorageEngineException(e);
      }
      return true;
    }
    switch (statement) {
      case "merge":
        StorageEngine.getInstance()
            .mergeAll(IoTDBDescriptor.getInstance().getConfig().isForceFullMerge());
        return true;
      case "full merge":
        StorageEngine.getInstance().mergeAll(true);
        return true;
      default:
        return false;
    }
  }

  private void execFlush(String statement) throws StorageGroupNotSetException {
    String[] args = statement.split("\\s+");
    if (args.length == 1) {
      StorageEngine.getInstance().syncCloseAllProcessor();
    } else if (args.length == 2) {
      String[] storageGroups = args[1].split(",");
      for (String storageGroup : storageGroups) {
        StorageEngine.getInstance().asyncCloseProcessor(storageGroup, true);
        StorageEngine.getInstance().asyncCloseProcessor(storageGroup, false);
      }
    } else {
      String[] storageGroups = args[1].split(",");
      boolean isSeq = Boolean.parseBoolean(args[2]);
      for (String storageGroup : storageGroups) {
        StorageEngine.getInstance().asyncCloseProcessor(storageGroup, isSeq);
      }
    }
  }

  @Override
  public TSExecuteBatchStatementResp executeBatchStatement(TSExecuteBatchStatementReq req) {
    long t1 = System.currentTimeMillis();
    List<TSStatus> result = new ArrayList<>();
    try {
      if (!checkLogin(req.getSessionId())) {
        logger.info(INFO_NOT_LOGIN, IoTDBConstant.GLOBAL_DB_NAME);
        return RpcUtils.getTSBatchExecuteStatementResp(TSStatusCode.NOT_LOGIN_ERROR);
      }
      List<String> statements = req.getStatements();

      boolean isAllSuccessful = true;

      for (String statement : statements) {
        long t2 = System.currentTimeMillis();
        isAllSuccessful =
            executeStatementInBatch(statement, result, req.getSessionId())
                && isAllSuccessful;
        Measurement.INSTANCE.addOperationLatency(Operation.EXECUTE_ONE_SQL_IN_BATCH, t2);
      }
      if (isAllSuccessful) {
        return RpcUtils.getTSBatchExecuteStatementResp(
            TSStatusCode.SUCCESS_STATUS, "Execute batch statements successfully");
      } else {
        return RpcUtils.getTSBatchExecuteStatementResp(result);
      }
    } finally {
      Measurement.INSTANCE.addOperationLatency(Operation.EXECUTE_JDBC_BATCH, t1);
    }
  }

  // execute one statement of a batch. Currently, query is not allowed in a batch statement and
  // on finding queries in a batch, such query will be ignored and an error will be generated
  private boolean executeStatementInBatch(String statement, List<TSStatus> result, long sessionId) {
    try {
      PhysicalPlan physicalPlan =
          processor.parseSQLToPhysicalPlan(statement, sessionIdZoneIdMap.get(sessionId));
      if (physicalPlan.isQuery()) {
        throw new QueryInBatchStatementException(statement);
      }
      TSExecuteStatementResp resp = executeUpdateStatement(physicalPlan, sessionId);
      if (resp.getStatus().code == TSStatusCode.SUCCESS_STATUS.getStatusCode()) {
        result.add(resp.status);
      } else {
        result.add(resp.status);
        return false;
      }
    } catch (ParseCancellationException e) {
      logger.debug(e.getMessage());
      result.add(RpcUtils.getStatus(TSStatusCode.SQL_PARSE_ERROR,
          ERROR_PARSING_SQL + e.getMessage()));
      return false;
    } catch (SQLParserException e) {
      logger.error("Error occurred when executing {}, check metadata error: ", statement, e);
      result.add(RpcUtils.getStatus(
          TSStatusCode.SQL_PARSE_ERROR, ERROR_PARSING_SQL + e.getMessage()));
      return false;
    } catch (QueryProcessException e) {
      logger.info(
          "Error occurred when executing {}, meet error while parsing SQL to physical plan: {}",
          statement, e.getMessage());
      result.add(RpcUtils.getStatus(
          TSStatusCode.QUERY_PROCESS_ERROR, "Meet error in query process: " + e.getMessage()));
      return false;
    } catch (QueryInBatchStatementException e) {
      logger.info("Error occurred when executing {}, query statement not allowed: ", statement, e);
      result.add(
          RpcUtils.getStatus(TSStatusCode.QUERY_NOT_ALLOWED, "query statement not allowed: " + statement));
      return false;
    }
    return true;
  }

  @Override
  public TSExecuteStatementResp executeStatement(TSExecuteStatementReq req) {
    try {
      if (!checkLogin(req.getSessionId())) {
        logger.info(INFO_NOT_LOGIN, IoTDBConstant.GLOBAL_DB_NAME);
        return RpcUtils.getTSExecuteStatementResp(TSStatusCode.NOT_LOGIN_ERROR);
      }
      String statement = req.getStatement();

      if (execAdminCommand(statement, req.getSessionId())) {
        return RpcUtils.getTSExecuteStatementResp(
            RpcUtils.getStatus(TSStatusCode.SUCCESS_STATUS, "ADMIN_COMMAND_SUCCESS"));
      }
      PhysicalPlan physicalPlan =
          processor.parseSQLToPhysicalPlan(statement, sessionIdZoneIdMap.get(req.getSessionId()));
      if (physicalPlan.isQuery()) {
        return internalExecuteQueryStatement(statement, req.statementId, physicalPlan, req.fetchSize,
                sessionIdUsernameMap.get(req.getSessionId()));
      } else {
        return executeUpdateStatement(physicalPlan, req.getSessionId());
      }
    } catch (ParseCancellationException e) {
      logger.debug(e.getMessage());
      return RpcUtils.getTSExecuteStatementResp(TSStatusCode.SQL_PARSE_ERROR, e.getMessage());
    } catch (SQLParserException e) {
      logger.error("check metadata error: ", e);
      return RpcUtils.getTSExecuteStatementResp(
          TSStatusCode.METADATA_ERROR, "Check metadata error: " + e.getMessage());
    } catch (QueryProcessException e) {
      logger.info(ERROR_PARSING_SQL, e.getMessage());
      return RpcUtils.getTSExecuteStatementResp(
          RpcUtils.getStatus(TSStatusCode.QUERY_PROCESS_ERROR,
              "Meet error in query process: " + e.getMessage()));
    } catch (StorageEngineException e) {
      logger.info(ERROR_PARSING_SQL, e.getMessage());
      return RpcUtils.getTSExecuteStatementResp(
          RpcUtils.getStatus(TSStatusCode.READ_ONLY_SYSTEM_ERROR, e.getMessage()));
    }
  }

  @Override
  public TSExecuteStatementResp executeQueryStatement(TSExecuteStatementReq req) {
    try {
      if (!checkLogin(req.getSessionId())) {
        logger.info(INFO_NOT_LOGIN, IoTDBConstant.GLOBAL_DB_NAME);
        return RpcUtils.getTSExecuteStatementResp(TSStatusCode.NOT_LOGIN_ERROR);
      }

      String statement = req.getStatement();
      PhysicalPlan physicalPlan;
      try {
        physicalPlan =
            processor.parseSQLToPhysicalPlan(statement, sessionIdZoneIdMap.get(req.getSessionId()));
      } catch (QueryProcessException | SQLParserException e) {
        logger.info(ERROR_PARSING_SQL, e.getMessage());
        return RpcUtils.getTSExecuteStatementResp(TSStatusCode.SQL_PARSE_ERROR, e.getMessage());
      }

      if (!physicalPlan.isQuery()) {
        return RpcUtils.getTSExecuteStatementResp(
            TSStatusCode.EXECUTE_STATEMENT_ERROR, "Statement is not a query statement.");
      }

      return internalExecuteQueryStatement(statement, req.statementId, physicalPlan, req.fetchSize,
          sessionIdUsernameMap.get(req.getSessionId()));

    } catch (ParseCancellationException e) {
      logger.debug(e.getMessage());
      return RpcUtils.getTSExecuteStatementResp(TSStatusCode.SQL_PARSE_ERROR,
          ERROR_PARSING_SQL + e.getMessage());
    } catch (SQLParserException e) {
      logger.error("check metadata error: ", e);
      return RpcUtils.getTSExecuteStatementResp(
          TSStatusCode.METADATA_ERROR, "Check metadata error: " + e.getMessage());
    }
  }

  /**
   * @param plan must be a plan for Query: FillQueryPlan, AggregationPlan, GroupByPlan, some
   *             AuthorPlan
   */
  private TSExecuteStatementResp internalExecuteQueryStatement(String statement,
      long statementId, PhysicalPlan plan, int fetchSize, String username) {
    long startTime = System.currentTimeMillis();
    long queryId = -1;
    try {
      TSExecuteStatementResp resp = getQueryResp(plan, username); // column headers

      if (plan instanceof QueryPlan && !((QueryPlan) plan).isAlignByTime()) {
        if (plan.getOperatorType() == OperatorType.AGGREGATION) {
          throw new QueryProcessException("Aggregation doesn't support disable align clause.");
        }
        if (plan.getOperatorType() == OperatorType.FILL) {
          throw new QueryProcessException("Fill doesn't support disable align clause.");
        }
        if (plan.getOperatorType() == OperatorType.GROUPBY) {
          throw new QueryProcessException("Group by doesn't support disable align clause.");
        }
      }
      if (plan.getOperatorType() == OperatorType.AGGREGATION) {
        resp.setIgnoreTimeStamp(true);
      } // else default ignoreTimeStamp is false
      resp.setOperationType(plan.getOperatorType().toString());
      // generate the queryId for the operation
      queryId = generateQueryId(true);
      // put it into the corresponding Set

      statementId2QueryId.computeIfAbsent(statementId, k -> new HashSet<>()).add(queryId);

      // create and cache dataset
      QueryDataSet newDataSet = createQueryDataSet(queryId, plan);
      if (plan instanceof QueryPlan && !((QueryPlan) plan).isAlignByTime()) {
        TSQueryNonAlignDataSet result = fillRpcNonAlignReturnData(fetchSize, newDataSet, username);
        resp.setNonAlignQueryDataSet(result);
      } else {
        TSQueryDataSet result = fillRpcReturnData(fetchSize, newDataSet, username);
        resp.setQueryDataSet(result);
      }
      resp.setQueryId(queryId);

      if (enableMetric) {
        long endTime = System.currentTimeMillis();
        SqlArgument sqlArgument = new SqlArgument(resp, plan, statement, startTime, endTime);
        synchronized (sqlArgumentList) {
          sqlArgumentList.add(sqlArgument);
          if (sqlArgumentList.size() >= MAX_SIZE) {
            sqlArgumentList.subList(0, DELETE_SIZE).clear();
          }
        }
      }

      return resp;
    } catch (Exception e) {
      logger.error("{}: Internal server error: ", IoTDBConstant.GLOBAL_DB_NAME, e);
      if (queryId != -1) {
        try {
          releaseQueryResource(queryId);
        } catch (StorageEngineException ex) {
          logger.error("Error happened while releasing query resource: ", ex);
        }
      }
      return RpcUtils.getTSExecuteStatementResp(TSStatusCode.INTERNAL_SERVER_ERROR, e.getMessage());
    } finally {
      Measurement.INSTANCE.addOperationLatency(Operation.EXECUTE_QUERY, startTime);
    }
  }

  private TSExecuteStatementResp getQueryResp(PhysicalPlan plan, String username)
      throws QueryProcessException, AuthException, TException, MetadataException {
    if (plan instanceof AuthorPlan) {
      return getAuthQueryColumnHeaders(plan);
    } else if (plan instanceof ShowPlan) {
      return getShowQueryColumnHeaders((ShowPlan) plan);
    } else {
      return getQueryColumnHeaders(plan, username);
    }
  }

  private TSExecuteStatementResp getShowQueryColumnHeaders(ShowPlan showPlan)
      throws QueryProcessException {
    switch (showPlan.getShowContentType()) {
      case TTL:
        return StaticResps.TTL_RESP;
      case FLUSH_TASK_INFO:
        return StaticResps.FLUSH_INFO_RESP;
      case DYNAMIC_PARAMETER:
        return StaticResps.DYNAMIC_PARAMETER_RESP;
      case VERSION:
        return StaticResps.SHOW_VERSION_RESP;
      case TIMESERIES:
        return StaticResps.SHOW_TIMESERIES_RESP;
      case STORAGE_GROUP:
        return StaticResps.SHOW_STORAGE_GROUP;
      case CHILD_PATH:
        return StaticResps.SHOW_CHILD_PATHS;
      case DEVICES:
        return StaticResps.SHOW_DEVICES;
      case COUNT_NODE_TIMESERIES:
        return StaticResps.COUNT_NODE_TIMESERIES;
      case COUNT_NODES:
        return StaticResps.COUNT_NODES;
      case COUNT_TIMESERIES:
        return StaticResps.COUNT_TIMESERIES;
      default:
        logger.error("Unsupported show content type: {}", showPlan.getShowContentType());
        throw new QueryProcessException(
            "Unsupported show content type:" + showPlan.getShowContentType());
    }
  }

  private TSExecuteStatementResp getAuthQueryColumnHeaders(PhysicalPlan plan) {
    AuthorPlan authorPlan = (AuthorPlan) plan;
    switch (authorPlan.getAuthorType()) {
      case LIST_ROLE:
      case LIST_USER_ROLES:
        return StaticResps.LIST_ROLE_RESP;
      case LIST_USER:
      case LIST_ROLE_USERS:
        return StaticResps.LIST_USER_RESP;
      case LIST_ROLE_PRIVILEGE:
        return StaticResps.LIST_ROLE_PRIVILEGE_RESP;
      case LIST_USER_PRIVILEGE:
        return StaticResps.LIST_USER_PRIVILEGE_RESP;
      default:
        return RpcUtils.getTSExecuteStatementResp(
            RpcUtils.getStatus(TSStatusCode.SQL_PARSE_ERROR,
                String.format("%s is not an auth query", authorPlan.getAuthorType())));
    }
  }

  /**
   * get ResultSet schema
   */
  private TSExecuteStatementResp getQueryColumnHeaders(PhysicalPlan physicalPlan, String username)
      throws AuthException, TException, QueryProcessException, MetadataException {

    List<String> respColumns = new ArrayList<>();
    List<String> columnsTypes = new ArrayList<>();

    // check permissions
    if (!checkAuthorization(physicalPlan.getPaths(), physicalPlan, username)) {
      return RpcUtils.getTSExecuteStatementResp(
          RpcUtils.getStatus(TSStatusCode.NO_PERMISSION_ERROR,
              "No permissions for this operation " + physicalPlan.getOperatorType()));
    }

    TSExecuteStatementResp resp = RpcUtils
        .getTSExecuteStatementResp(TSStatusCode.SUCCESS_STATUS);

    // align by device query
    QueryPlan plan = (QueryPlan) physicalPlan;
    if (plan instanceof AlignByDevicePlan) {
      getAlignByDeviceQueryHeaders((AlignByDevicePlan) plan, respColumns, columnsTypes);
    } else if (plan instanceof LastQueryPlan) {
      return StaticResps.LAST_RESP;
    } else {
      getWideQueryHeaders(plan, respColumns, columnsTypes);
    }
    resp.setColumns(respColumns);
    resp.setDataTypeList(columnsTypes);
    return resp;
  }

  // wide means not align by device
  private void getWideQueryHeaders(
      QueryPlan plan, List<String> respColumns, List<String> columnTypes)
      throws TException, QueryProcessException, MetadataException {
    // Restore column header of aggregate to func(column_name), only
    // support single aggregate function for now
    List<Path> paths = plan.getPaths();
    List<TSDataType> seriesTypes;
    switch (plan.getOperatorType()) {
      case QUERY:
      case FILL:
        for (Path p : paths) {
          respColumns.add(p.getFullPath());
        }
        seriesTypes = getSeriesTypesByString(respColumns, null);
        break;
      case AGGREGATION:
      case GROUPBY:
        List<String> aggregations = plan.getAggregations();
        if (aggregations.size() != paths.size()) {
          for (int i = 1; i < paths.size(); i++) {
            aggregations.add(aggregations.get(0));
          }
        }
        for (int i = 0; i < paths.size(); i++) {
          respColumns.add(aggregations.get(i) + "(" + paths.get(i).getFullPath() + ")");
        }
        seriesTypes = getSeriesTypesByPath(paths, aggregations);
        break;
      default:
        throw new TException("unsupported query type: " + plan.getOperatorType());
    }

    for (TSDataType seriesType : seriesTypes) {
      columnTypes.add(seriesType.toString());
    }
  }

  private void getAlignByDeviceQueryHeaders(
      AlignByDevicePlan plan, List<String> respColumns, List<String> columnTypes) {
    // set columns in TSExecuteStatementResp.
    respColumns.add(SQLConstant.ALIGNBY_DEVICE_COLUMN_NAME);

    // get column types and do deduplication
    columnTypes.add(TSDataType.TEXT.toString()); // the DEVICE column of ALIGN_BY_DEVICE result
    List<TSDataType> deduplicatedColumnsType = new ArrayList<>();
    deduplicatedColumnsType.add(TSDataType.TEXT); // the DEVICE column of ALIGN_BY_DEVICE result

    Set<String> deduplicatedMeasurements = new LinkedHashSet<>();
    Map<String, TSDataType> checker = plan.getMeasurementDataTypeMap();

    // build column header with constant and non exist column and deduplication
    List<String> measurements = plan.getMeasurements();
    Map<String, MeasurementType> measurementTypeMap = plan.getMeasurementTypeMap();
    for (String measurement : measurements) {
      TSDataType type = null;
      switch (measurementTypeMap.get(measurement)) {
        case Exist:
          type = checker.get(measurement);
          break;
        case NonExist:
        case Constant:
          type = TSDataType.TEXT;
      }
      respColumns.add(measurement);
      columnTypes.add(type.toString());

      if (!deduplicatedMeasurements.contains(measurement)) {
        deduplicatedMeasurements.add(measurement);
        deduplicatedColumnsType.add(type);
      }
    }

    // save deduplicated measurementColumn names and types in QueryPlan for the next stage to use.
    // i.e., used by AlignByDeviceDataSet constructor in `fetchResults` stage.
    plan.setMeasurements(new ArrayList<>(deduplicatedMeasurements));
    plan.setDataTypes(deduplicatedColumnsType);

    // set these null since they are never used henceforth in ALIGN_BY_DEVICE query processing.
    plan.setPaths(null);
  }

  @Override
  public TSFetchResultsResp fetchResults(TSFetchResultsReq req) {
    try {
      if (!checkLogin(req.getSessionId())) {
        return RpcUtils.getTSFetchResultsResp(TSStatusCode.NOT_LOGIN_ERROR);
      }

      if (!queryId2DataSet.containsKey(req.queryId)) {
        return RpcUtils.getTSFetchResultsResp(
            RpcUtils.getStatus(TSStatusCode.EXECUTE_STATEMENT_ERROR, "Has not executed query"));
      }

      QueryDataSet queryDataSet = queryId2DataSet.get(req.queryId);
      if (req.isAlign) {
        TSQueryDataSet result =
            fillRpcReturnData(req.fetchSize, queryDataSet, sessionIdUsernameMap.get(req.sessionId));
        boolean hasResultSet = result.bufferForTime().limit() != 0;
        if (!hasResultSet) {
          releaseQueryResource(req.queryId);
        }
        TSFetchResultsResp resp = RpcUtils.getTSFetchResultsResp(TSStatusCode.SUCCESS_STATUS);
        resp.setHasResultSet(hasResultSet);
        resp.setQueryDataSet(result);
        resp.setIsAlign(true);
        return resp;
      } else {
        TSQueryNonAlignDataSet nonAlignResult =
            fillRpcNonAlignReturnData(
                req.fetchSize, queryDataSet, sessionIdUsernameMap.get(req.sessionId));
        boolean hasResultSet = false;
        for (ByteBuffer timeBuffer : nonAlignResult.getTimeList()) {
          if (timeBuffer.limit() != 0) {
            hasResultSet = true;
            break;
          }
        }
        if (!hasResultSet) {
          queryId2DataSet.remove(req.queryId);
        }
        TSFetchResultsResp resp = RpcUtils.getTSFetchResultsResp(TSStatusCode.SUCCESS_STATUS);
        resp.setHasResultSet(hasResultSet);
        resp.setNonAlignQueryDataSet(nonAlignResult);
        resp.setIsAlign(false);
        return resp;
      }
    } catch (Exception e) {
      logger.error("{}: Internal server error: ", IoTDBConstant.GLOBAL_DB_NAME, e);
      try {
        releaseQueryResource(req.queryId);
      } catch (StorageEngineException ex) {
        logger.error("Error happened while releasing query resource: ", ex);
      }
      return RpcUtils.getTSFetchResultsResp(TSStatusCode.INTERNAL_SERVER_ERROR, e.getMessage());
    }
  }

  private TSQueryDataSet fillRpcReturnData(
      int fetchSize, QueryDataSet queryDataSet, String userName)
      throws TException, AuthException, IOException, InterruptedException {
    IAuthorizer authorizer;
    try {
      authorizer = LocalFileAuthorizer.getInstance();
    } catch (AuthException e) {
      throw new TException(e);
    }
    TSQueryDataSet result;

    if (config.isEnableWatermark() && authorizer.isUserUseWaterMark(userName)) {
      WatermarkEncoder encoder;
      if (config.getWatermarkMethodName().equals(IoTDBConfig.WATERMARK_GROUPED_LSB)) {
        encoder = new GroupedLSBWatermarkEncoder(config);
      } else {
        throw new UnSupportedDataTypeException(
            String.format(
                "Watermark method is not supported yet: %s", config.getWatermarkMethodName()));
      }
      if (queryDataSet instanceof RawQueryDataSetWithoutValueFilter) {
        // optimize for query without value filter
        result = ((RawQueryDataSetWithoutValueFilter) queryDataSet).fillBuffer(fetchSize, encoder);
      } else {
        result = QueryDataSetUtils.convertQueryDataSetByFetchSize(queryDataSet, fetchSize, encoder);
      }
    } else {
      if (queryDataSet instanceof RawQueryDataSetWithoutValueFilter) {
        // optimize for query without value filter
        result = ((RawQueryDataSetWithoutValueFilter) queryDataSet).fillBuffer(fetchSize, null);
      } else {
        result = QueryDataSetUtils.convertQueryDataSetByFetchSize(queryDataSet, fetchSize);
      }
    }
    return result;
  }

  private TSQueryNonAlignDataSet fillRpcNonAlignReturnData(
      int fetchSize, QueryDataSet queryDataSet, String userName)
      throws TException, AuthException, InterruptedException {
    IAuthorizer authorizer;
    try {
      authorizer = LocalFileAuthorizer.getInstance();
    } catch (AuthException e) {
      throw new TException(e);
    }
    TSQueryNonAlignDataSet result;

    if (config.isEnableWatermark() && authorizer.isUserUseWaterMark(userName)) {
      WatermarkEncoder encoder;
      if (config.getWatermarkMethodName().equals(IoTDBConfig.WATERMARK_GROUPED_LSB)) {
        encoder = new GroupedLSBWatermarkEncoder(config);
      } else {
        throw new UnSupportedDataTypeException(
            String.format(
                "Watermark method is not supported yet: %s", config.getWatermarkMethodName()));
      }
      result = ((NonAlignEngineDataSet) queryDataSet).fillBuffer(fetchSize, encoder);
    } else {
      result = ((NonAlignEngineDataSet) queryDataSet).fillBuffer(fetchSize, null);
    }
    return result;
  }

  /**
   * create QueryDataSet and buffer it for fetchResults
   */
  private QueryDataSet createQueryDataSet(long queryId, PhysicalPlan physicalPlan)
      throws QueryProcessException, QueryFilterOptimizationException, StorageEngineException,
      IOException, MetadataException, SQLException {

    QueryContext context = genQueryContext(queryId);
    QueryDataSet queryDataSet = executor.processQuery(physicalPlan, context);
    queryId2DataSet.put(queryId, queryDataSet);
    return queryDataSet;
  }

  protected QueryContext genQueryContext(long queryId) {
    return new QueryContext(queryId);
  }

  @Override
  public TSExecuteStatementResp executeUpdateStatement(TSExecuteStatementReq req) {
    try {
      if (!checkLogin(req.getSessionId())) {
        logger.info(INFO_NOT_LOGIN, IoTDBConstant.GLOBAL_DB_NAME);
        return RpcUtils.getTSExecuteStatementResp(TSStatusCode.NOT_LOGIN_ERROR);
      }
      String statement = req.getStatement();
      return executeUpdateStatement(statement, req.getSessionId());
    } catch (Exception e) {
      logger.error("{}: server Internal Error: ", IoTDBConstant.GLOBAL_DB_NAME, e);
      return RpcUtils.getTSExecuteStatementResp(
          RpcUtils.getStatus(TSStatusCode.INTERNAL_SERVER_ERROR, e.getMessage()));
    }
  }

  private TSExecuteStatementResp executeUpdateStatement(PhysicalPlan plan, long sessionId) {
    TSStatus status = checkAuthority(plan, sessionId);
    if (status != null) {
      return new TSExecuteStatementResp(status);
    }

    status = executePlan(plan);
    TSExecuteStatementResp resp = RpcUtils.getTSExecuteStatementResp(status);
    long queryId = generateQueryId(false);
    resp.setQueryId(queryId);
    return resp;
  }

  private boolean executeNonQuery(PhysicalPlan plan) throws QueryProcessException {
    if (IoTDBDescriptor.getInstance().getConfig().isReadOnly()) {
      throw new QueryProcessException(
          "Current system mode is read-only, does not support non-query operation");
    }
    return executor.processNonQuery(plan);
  }

  private TSExecuteStatementResp executeUpdateStatement(String statement, long sessionId) {

    PhysicalPlan physicalPlan;
    try {
      physicalPlan = processor.parseSQLToPhysicalPlan(statement, sessionIdZoneIdMap.get(sessionId));
    } catch (QueryProcessException | SQLParserException e) {
      logger.info(ERROR_PARSING_SQL, e.getMessage());
      return RpcUtils.getTSExecuteStatementResp(TSStatusCode.SQL_PARSE_ERROR, e.getMessage());
    }

    if (physicalPlan.isQuery()) {
      return RpcUtils.getTSExecuteStatementResp(
          TSStatusCode.EXECUTE_STATEMENT_ERROR, "Statement is a query statement.");
    }

    return executeUpdateStatement(physicalPlan, sessionId);
  }

  /**
   * Check whether current user has logged in.
   *
   * @return true: If logged in; false: If not logged in
   */
  private boolean checkLogin(long sessionId) {
    return sessionIdUsernameMap.get(sessionId) != null;
  }

  private boolean checkAuthorization(List<Path> paths, PhysicalPlan plan, String username)
      throws AuthException {
    String targetUser = null;
    if (plan instanceof AuthorPlan) {
      targetUser = ((AuthorPlan) plan).getUserName();
    }
    return AuthorityChecker.check(username, paths, plan.getOperatorType(), targetUser);
  }

  protected void handleClientExit() {
    Long sessionId = currSessionId.get();
    if (sessionId != null) {
      TSCloseSessionReq req = new TSCloseSessionReq(sessionId);
      closeSession(req);
    }
  }

  @Override
  public TSGetTimeZoneResp getTimeZone(long sessionId) {
    TSStatus tsStatus;
    TSGetTimeZoneResp resp = null;
    try {
      tsStatus = RpcUtils.getStatus(TSStatusCode.SUCCESS_STATUS);
      ZoneId zoneId = sessionIdZoneIdMap.get(sessionId);
      if (zoneId != null) {
        resp = new TSGetTimeZoneResp(tsStatus, zoneId.toString());
      }
    } catch (Exception e) {
      logger.error("meet error while generating time zone.", e);
      tsStatus = RpcUtils.getStatus(TSStatusCode.GENERATE_TIME_ZONE_ERROR);
      resp = new TSGetTimeZoneResp(tsStatus, "Unknown time zone");
    }
    return resp;
  }

  @Override
  public TSStatus setTimeZone(TSSetTimeZoneReq req) {
    TSStatus tsStatus;
    try {
      String timeZoneID = req.getTimeZone();
      sessionIdZoneIdMap.put(req.getSessionId(), ZoneId.of(timeZoneID));
      tsStatus = RpcUtils.getStatus(TSStatusCode.SUCCESS_STATUS);
    } catch (Exception e) {
      logger.error("meet error while setting time zone.", e);
      tsStatus = RpcUtils.getStatus(TSStatusCode.SET_TIME_ZONE_ERROR);
    }
    return new TSStatus(tsStatus);
  }

  @Override
  public ServerProperties getProperties() {
    ServerProperties properties = new ServerProperties();
    properties.setVersion(IoTDBConstant.VERSION);
    properties.setSupportedTimeAggregationOperations(new ArrayList<>());
    properties.getSupportedTimeAggregationOperations().add(IoTDBConstant.MAX_TIME);
    properties.getSupportedTimeAggregationOperations().add(IoTDBConstant.MIN_TIME);
    properties.setTimestampPrecision(
        IoTDBDescriptor.getInstance().getConfig().getTimestampPrecision());
    return properties;
  }

  @Override
  public TSExecuteBatchStatementResp insertRowInBatch(TSInsertInBatchReq req) {
    TSExecuteBatchStatementResp resp = new TSExecuteBatchStatementResp();
    if (!checkLogin(req.getSessionId())) {
      logger.info(INFO_NOT_LOGIN, IoTDBConstant.GLOBAL_DB_NAME);
      resp.addToStatusList(RpcUtils.getStatus(TSStatusCode.NOT_LOGIN_ERROR));
      return resp;
    }

    InsertPlan plan = new InsertPlan();
    for (int i = 0; i < req.deviceIds.size(); i++) {
      plan.setDeviceId(req.getDeviceIds().get(i));
      plan.setTime(req.getTimestamps().get(i));
      plan.setMeasurements(req.getMeasurementsList().get(i).toArray(new String[0]));
      plan.setValues(req.getValuesList().get(i).toArray(new String[0]));
      TSStatus status = checkAuthority(plan, req.getSessionId());
      if (status != null) {
        resp.addToStatusList(status);
      } else {
        resp.addToStatusList(executePlan(plan));
      }
    }

    return resp;
  }

  @Override
  public TSExecuteBatchStatementResp testInsertBatch(TSBatchInsertionReq req) {
    logger.debug("Test insert batch request receive.");
    return RpcUtils.getTSBatchExecuteStatementResp(TSStatusCode.SUCCESS_STATUS);
  }

  @Override
  public TSStatus testInsertRow(TSInsertReq req) {
    logger.debug("Test insert row request receive.");
    return RpcUtils.getStatus(TSStatusCode.SUCCESS_STATUS);
  }

  @Override
  public TSExecuteBatchStatementResp testInsertRowInBatch(TSInsertInBatchReq req) {
    logger.debug("Test insert row in batch request receive.");
    return RpcUtils.getTSBatchExecuteStatementResp(TSStatusCode.SUCCESS_STATUS);
  }

  @Override
  public TSStatus insert(TSInsertReq req) {
    if (!checkLogin(req.getSessionId())) {
      logger.info(INFO_NOT_LOGIN, IoTDBConstant.GLOBAL_DB_NAME);
      return RpcUtils.getStatus(TSStatusCode.NOT_LOGIN_ERROR);
    }

    InsertPlan plan = new InsertPlan();
    plan.setDeviceId(req.getDeviceId());
    plan.setTime(req.getTimestamp());
    plan.setMeasurements(req.getMeasurements().toArray(new String[0]));
    plan.setValues(req.getValues().toArray(new String[0]));

    TSStatus status = checkAuthority(plan, req.getSessionId());
    if (status != null) {
      return status;
    }
    return executePlan(plan);
  }

  @Override
  public TSStatus deleteData(TSDeleteDataReq req) {
    if (!checkLogin(req.getSessionId())) {
      logger.info(INFO_NOT_LOGIN, IoTDBConstant.GLOBAL_DB_NAME);
      return RpcUtils.getStatus(TSStatusCode.NOT_LOGIN_ERROR);
    }

    DeletePlan plan = new DeletePlan();
    plan.setDeleteTime(req.getTimestamp());
    List<Path> paths = new ArrayList<>();
    for (String path : req.getPaths()) {
      paths.add(new Path(path));
    }
    plan.addPaths(paths);

    TSStatus status = checkAuthority(plan, req.getSessionId());
    if (status != null) {
      return new TSStatus(status);
    }
    return new TSStatus(executePlan(plan));
  }

  @Override
  public TSExecuteBatchStatementResp insertBatch(TSBatchInsertionReq req) {
    long t1 = System.currentTimeMillis();
    try {
      if (!checkLogin(req.getSessionId())) {
        logger.info(INFO_NOT_LOGIN, IoTDBConstant.GLOBAL_DB_NAME);
        return RpcUtils.getTSBatchExecuteStatementResp(TSStatusCode.NOT_LOGIN_ERROR);
      }

      BatchInsertPlan batchInsertPlan = new BatchInsertPlan(req.deviceId, req.measurements);
      batchInsertPlan.setTimes(QueryDataSetUtils.readTimesFromBuffer(req.timestamps, req.size));
      batchInsertPlan.setColumns(
          QueryDataSetUtils.readValuesFromBuffer(
              req.values, req.types, req.measurements.size(), req.size));
      batchInsertPlan.setRowCount(req.size);
      batchInsertPlan.setDataTypes(req.types);

      boolean isAllSuccessful = true;
      TSStatus status = checkAuthority(batchInsertPlan, req.getSessionId());
      if (status != null) {
        return RpcUtils.getTSBatchExecuteStatementResp(status);
      }
      TSStatus[] tsStatusArray = executor.insertBatch(batchInsertPlan);

      for (TSStatus tsStatus : tsStatusArray) {
        if (tsStatus.code != TSStatusCode.SUCCESS_STATUS.getStatusCode()) {
          isAllSuccessful = false;
          break;
        }
      }

      if (isAllSuccessful) {
        if (logger.isDebugEnabled()) {
          logger.debug("Insert one RowBatch successfully");
        }
        return RpcUtils.getTSBatchExecuteStatementResp(TSStatusCode.SUCCESS_STATUS);
      } else {
        logger.debug("Insert one RowBatch failed!");
        return RpcUtils.getTSBatchExecuteStatementResp(Arrays.asList(tsStatusArray));
      }
    } catch (Exception e) {
      logger.info("{}: error occurs when executing statements", IoTDBConstant.GLOBAL_DB_NAME, e);
      return RpcUtils
          .getTSBatchExecuteStatementResp(TSStatusCode.EXECUTE_STATEMENT_ERROR, e.getMessage());
    } finally {
      Measurement.INSTANCE.addOperationLatency(Operation.EXECUTE_RPC_BATCH_INSERT, t1);
    }
  }

  @Override
  public TSStatus setStorageGroup(long sessionId, String storageGroup) {
    if (!checkLogin(sessionId)) {
      logger.info(INFO_NOT_LOGIN, IoTDBConstant.GLOBAL_DB_NAME);
      return RpcUtils.getStatus(TSStatusCode.NOT_LOGIN_ERROR);
    }

    SetStorageGroupPlan plan = new SetStorageGroupPlan(new Path(storageGroup));
    TSStatus status = checkAuthority(plan, sessionId);
    if (status != null) {
      return new TSStatus(status);
    }
    return new TSStatus(executePlan(plan));
  }

  @Override
  public TSStatus deleteStorageGroups(long sessionId, List<String> storageGroups) {
    if (!checkLogin(sessionId)) {
      logger.info(INFO_NOT_LOGIN, IoTDBConstant.GLOBAL_DB_NAME);
      return RpcUtils.getStatus(TSStatusCode.NOT_LOGIN_ERROR);
    }
    List<Path> storageGroupList = new ArrayList<>();
    for (String storageGroup : storageGroups) {
      storageGroupList.add(new Path(storageGroup));
    }
    DeleteStorageGroupPlan plan = new DeleteStorageGroupPlan(storageGroupList);
    TSStatus status = checkAuthority(plan, sessionId);
    if (status != null) {
      return new TSStatus(status);
    }
    return new TSStatus(executePlan(plan));
  }

  @Override
  public TSStatus createTimeseries(TSCreateTimeseriesReq req) {
    if (!checkLogin(req.getSessionId())) {
      logger.info(INFO_NOT_LOGIN, IoTDBConstant.GLOBAL_DB_NAME);
      return RpcUtils.getStatus(TSStatusCode.NOT_LOGIN_ERROR);
    }
    CreateTimeSeriesPlan plan =
        new CreateTimeSeriesPlan(
            new Path(req.getPath()),
            TSDataType.values()[req.getDataType()],
            TSEncoding.values()[req.getEncoding()],
            CompressionType.values()[req.compressor],
            new HashMap<>());
    TSStatus status = checkAuthority(plan, req.getSessionId());
    if (status != null) {
      return new TSStatus(status);
    }
    return new TSStatus(executePlan(plan));
  }

  @Override
  public TSStatus deleteTimeseries(long sessionId, List<String> paths) {
    if (!checkLogin(sessionId)) {
      logger.info(INFO_NOT_LOGIN, IoTDBConstant.GLOBAL_DB_NAME);
      return RpcUtils.getStatus(TSStatusCode.NOT_LOGIN_ERROR);
    }
    List<Path> pathList = new ArrayList<>();
    for (String path : paths) {
      pathList.add(new Path(path));
    }
    DeleteTimeSeriesPlan plan = new DeleteTimeSeriesPlan(pathList);
    TSStatus status = checkAuthority(plan, sessionId);
    if (status != null) {
      return new TSStatus(status);
    }
    return new TSStatus(executePlan(plan));
  }

  @Override
  public long requestStatementId(long sessionId) {
    long statementId = statementIdGenerator.incrementAndGet();
    sessionId2StatementId.computeIfAbsent(sessionId, s -> new HashSet<>()).add(statementId);
    return statementId;
  }

  private TSStatus checkAuthority(PhysicalPlan plan, long sessionId) {
    List<Path> paths = plan.getPaths();
    try {
      if (!checkAuthorization(paths, plan, sessionIdUsernameMap.get(sessionId))) {
        return RpcUtils.getStatus(
            TSStatusCode.NO_PERMISSION_ERROR,
            "No permissions for this operation " + plan.getOperatorType().toString());
      }
    } catch (AuthException e) {
      logger.error("meet error while checking authorization.", e);
      return RpcUtils.getStatus(TSStatusCode.UNINITIALIZED_AUTH_ERROR, e.getMessage());
    }
    return null;
  }

  protected TSStatus executePlan(PhysicalPlan plan) {
    boolean execRet;
    try {
      execRet = executeNonQuery(plan);
    } catch (QueryProcessException e) {
      logger.debug("meet error while processing non-query. ", e);
      return RpcUtils.getStatus(e.getErrorCode(), e.getMessage());
    }

    return execRet
        ? RpcUtils.getStatus(TSStatusCode.SUCCESS_STATUS, "Execute successfully")
        : RpcUtils.getStatus(TSStatusCode.EXECUTE_STATEMENT_ERROR);
  }

  public static List<SqlArgument> getSqlArgumentList() {
    return sqlArgumentList;
  }

  private long generateQueryId(boolean isDataQuery) {
    return QueryResourceManager.getInstance().assignQueryId(isDataQuery);
  }

<<<<<<< HEAD
  @TestOnly
  public static void clearSqlArgumentsList() {
    sqlArgumentsList = new ArrayList<>();
=======
  protected List<TSDataType> getSeriesTypesByPath(List<Path> paths, List<String> aggregations)
      throws MetadataException {
    return SchemaUtils.getSeriesTypesByPath(paths, aggregations);
  }

  protected List<TSDataType> getSeriesTypesByString(List<String> paths, String aggregation)
      throws MetadataException {
    return SchemaUtils.getSeriesTypesByString(paths, aggregation);
>>>>>>> 5394f532
  }
}<|MERGE_RESOLUTION|>--- conflicted
+++ resolved
@@ -134,16 +134,14 @@
   private static final String ERROR_PARSING_SQL =
       "meet error while parsing SQL to physical plan: {}";
 
-<<<<<<< HEAD
   public static List<SqlArgument> getSqlArgumentsList() {
     return sqlArgumentsList;
   }
 
   private static List<SqlArgument> sqlArgumentsList = new ArrayList<>();
-=======
+
   private boolean enableMetric = IoTDBDescriptor.getInstance().getConfig().isEnableMetricService();
   private static final List<SqlArgument> sqlArgumentList = new ArrayList<>(MAX_SIZE);
->>>>>>> 5394f532
 
   protected Planner processor;
   protected IPlanExecutor executor;
@@ -1328,11 +1326,10 @@
     return QueryResourceManager.getInstance().assignQueryId(isDataQuery);
   }
 
-<<<<<<< HEAD
   @TestOnly
   public static void clearSqlArgumentsList() {
     sqlArgumentsList = new ArrayList<>();
-=======
+
   protected List<TSDataType> getSeriesTypesByPath(List<Path> paths, List<String> aggregations)
       throws MetadataException {
     return SchemaUtils.getSeriesTypesByPath(paths, aggregations);
@@ -1341,6 +1338,5 @@
   protected List<TSDataType> getSeriesTypesByString(List<String> paths, String aggregation)
       throws MetadataException {
     return SchemaUtils.getSeriesTypesByString(paths, aggregation);
->>>>>>> 5394f532
   }
 }