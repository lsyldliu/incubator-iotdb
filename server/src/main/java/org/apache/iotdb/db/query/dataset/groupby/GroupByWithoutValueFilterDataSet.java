/*
 * Licensed to the Apache Software Foundation (ASF) under one
 * or more contributor license agreements.  See the NOTICE file
 * distributed with this work for additional information
 * regarding copyright ownership.  The ASF licenses this file
 * to you under the Apache License, Version 2.0 (the
 * "License"); you may not use this file except in compliance
 * with the License.  You may obtain a copy of the License at
 *
 *     http://www.apache.org/licenses/LICENSE-2.0
 *
 * Unless required by applicable law or agreed to in writing,
 * software distributed under the License is distributed on an
 * "AS IS" BASIS, WITHOUT WARRANTIES OR CONDITIONS OF ANY
 * KIND, either express or implied.  See the License for the
 * specific language governing permissions and limitations
 * under the License.
 */

package org.apache.iotdb.db.query.dataset.groupby;

import java.io.IOException;
import java.util.ArrayList;
import java.util.HashMap;
import java.util.List;
import java.util.Map;
import java.util.Map.Entry;
import org.apache.iotdb.db.exception.StorageEngineException;
import org.apache.iotdb.db.exception.query.QueryProcessException;
import org.apache.iotdb.db.qp.physical.crud.GroupByPlan;
import org.apache.iotdb.db.query.aggregation.AggregateResult;
import org.apache.iotdb.db.query.context.QueryContext;
import org.apache.iotdb.db.query.factory.AggregateResultFactory;
import org.apache.iotdb.db.query.filter.TsFileFilter;
import org.apache.iotdb.tsfile.file.metadata.enums.TSDataType;
import org.apache.iotdb.tsfile.read.common.Path;
import org.apache.iotdb.tsfile.read.common.RowRecord;
import org.apache.iotdb.tsfile.read.expression.IExpression;
import org.apache.iotdb.tsfile.read.expression.impl.GlobalTimeExpression;
import org.apache.iotdb.tsfile.read.filter.basic.Filter;
import org.slf4j.Logger;
import org.slf4j.LoggerFactory;

public class GroupByWithoutValueFilterDataSet extends GroupByEngineDataSet {

  private static final Logger logger = LoggerFactory
      .getLogger(GroupByWithoutValueFilterDataSet.class);

  private Map<Path, GroupByExecutor> pathExecutors = new HashMap<>();

<<<<<<< HEAD

=======
>>>>>>> 99310d4a
  /**
   * path -> result index for each aggregation
   *
   * e.g.,
   *
   * deduplicated paths : s1, s2, s1
   * deduplicated aggregations : count, count, sum
   *
   * s1 -> 0, 2
   * s2 -> 1
   */
  private Map<Path, List<Integer>> resultIndexes = new HashMap<>();

  public GroupByWithoutValueFilterDataSet() {
  }

  /**
   * constructor.
   */
  public GroupByWithoutValueFilterDataSet(QueryContext context, GroupByPlan groupByPlan)
      throws StorageEngineException {
    super(context, groupByPlan);

    initGroupBy(context, groupByPlan);
  }

  protected void initGroupBy(QueryContext context, GroupByPlan groupByPlan)
      throws StorageEngineException {
    IExpression expression = groupByPlan.getExpression();

    Filter timeFilter = null;
    if (expression != null) {
      timeFilter = ((GlobalTimeExpression) expression).getFilter();
    }

    // init resultIndexes, group result indexes by path
    for (int i = 0; i < paths.size(); i++) {
      Path path = paths.get(i);
      if (!pathExecutors.containsKey(path)) {
        //init GroupByExecutor
        pathExecutors.put(path,
            getGroupByExecutor(path, dataTypes.get(i), context, timeFilter, null));
        resultIndexes.put(path, new ArrayList<>());
      }
      resultIndexes.get(path).add(i);
      AggregateResult aggrResult = AggregateResultFactory
          .getAggrResultByName(groupByPlan.getDeduplicatedAggregations().get(i), dataTypes.get(i));
      pathExecutors.get(path).addAggregateResult(aggrResult);
    }
  }

  @Override
  protected RowRecord nextWithoutConstraint() throws IOException {
    if (!hasCachedTimeInterval) {
      throw new IOException("need to call hasNext() before calling next() "
          + "in GroupByWithoutValueFilterDataSet.");
    }
    hasCachedTimeInterval = false;
    RowRecord record = new RowRecord(curStartTime);

    AggregateResult[] fields = new AggregateResult[paths.size()];

    try {
      for (Entry<Path, GroupByExecutor> pathToExecutorEntry : pathExecutors.entrySet()) {
        GroupByExecutor executor = pathToExecutorEntry.getValue();
        List<AggregateResult> aggregations = executor.calcResult(curStartTime, curEndTime);
        for (int i = 0; i < aggregations.size(); i++) {
          int resultIndex = resultIndexes.get(pathToExecutorEntry.getKey()).get(i);
          fields[resultIndex] = aggregations.get(i);
        }
      }
    } catch (QueryProcessException e) {
      logger.error("GroupByWithoutValueFilterDataSet execute has error", e);
      throw new IOException(e.getMessage(), e);
    }

    for (AggregateResult res : fields) {
      if (res == null) {
        record.addField(null);
        continue;
      }
      record.addField(res.getResult(), res.getResultDataType());
    }
    return record;
  }

  protected GroupByExecutor getGroupByExecutor(Path path,
      TSDataType dataType,
      QueryContext context, Filter timeFilter, TsFileFilter fileFilter)
      throws StorageEngineException {
    return new LocalGroupByExecutor(path, dataType, context, timeFilter, fileFilter);
  }
}<|MERGE_RESOLUTION|>--- conflicted
+++ resolved
@@ -48,10 +48,6 @@
 
   private Map<Path, GroupByExecutor> pathExecutors = new HashMap<>();
 
-<<<<<<< HEAD
-
-=======
->>>>>>> 99310d4a
   /**
    * path -> result index for each aggregation
    *
