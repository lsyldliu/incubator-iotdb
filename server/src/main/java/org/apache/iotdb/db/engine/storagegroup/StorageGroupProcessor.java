--- conflicted
+++ resolved
@@ -18,8 +18,7 @@
  */
 package org.apache.iotdb.db.engine.storagegroup;
 
-<<<<<<< HEAD
-import static org.apache.iotdb.db.conf.IoTDBConstant.TSFILE_NAME_SEPARATOR;
+import static org.apache.iotdb.db.conf.IoTDBConstant.FILE_NAME_SEPARATOR;
 import static org.apache.iotdb.db.engine.merge.task.MergeTask.MERGE_SUFFIX;
 import static org.apache.iotdb.db.engine.storagegroup.TsFileResource.TEMP_SUFFIX;
 import static org.apache.iotdb.tsfile.common.constant.TsFileConstant.MERGED_SUFFIX;
@@ -46,8 +45,6 @@
 import java.util.TreeSet;
 import java.util.concurrent.locks.ReadWriteLock;
 import java.util.concurrent.locks.ReentrantReadWriteLock;
-=======
->>>>>>> 2cbee31e
 import org.apache.commons.io.FileUtils;
 import org.apache.iotdb.db.conf.IoTDBConstant;
 import org.apache.iotdb.db.conf.IoTDBDescriptor;
@@ -100,16 +97,6 @@
 import org.slf4j.Logger;
 import org.slf4j.LoggerFactory;
 
-import java.io.File;
-import java.io.IOException;
-import java.util.*;
-import java.util.Map.Entry;
-import java.util.concurrent.locks.ReadWriteLock;
-import java.util.concurrent.locks.ReentrantReadWriteLock;
-
-import static org.apache.iotdb.db.engine.merge.task.MergeTask.MERGE_SUFFIX;
-import static org.apache.iotdb.db.engine.storagegroup.TsFileResource.TEMP_SUFFIX;
-import static org.apache.iotdb.tsfile.common.constant.TsFileConstant.TSFILE_SUFFIX;
 
 /**
  * For sequence data, a StorageGroupProcessor has some TsFileProcessors, in which there is only one
@@ -558,7 +545,7 @@
       TsFileResource fileResource = new TsFileResource(f);
       fileResource.setClosed(false);
       String tsfilePrefix = f.getPath()
-          .substring(0, f.getPath().lastIndexOf(TSFILE_NAME_SEPARATOR));
+          .substring(0, f.getPath().lastIndexOf(FILE_NAME_SEPARATOR));
       vmTsFileResourceMap.computeIfAbsent(tsfilePrefix, k -> new ArrayList<>()).add(fileResource);
     }
     vmTsFileResourceMap.values()
@@ -588,7 +575,7 @@
       List<TsFileResource> vmTsFileResources = vmFiles
           .getOrDefault(tsFileResource.getPath(), new ArrayList<>());
       TsFileRecoverPerformer recoverPerformer = new TsFileRecoverPerformer(
-          storageGroupName + TSFILE_NAME_SEPARATOR,
+          storageGroupName + FILE_NAME_SEPARATOR,
           getVersionControllerByTimePartitionId(timePartitionId), tsFileResource, true,
           i == tsFiles.size() - 1, vmTsFileResources);
 
@@ -633,7 +620,7 @@
       List<TsFileResource> vmTsFileResources = vmFiles
           .getOrDefault(tsFileResource.getPath(), new ArrayList<>());
       TsFileRecoverPerformer recoverPerformer = new TsFileRecoverPerformer(
-          storageGroupName + TSFILE_NAME_SEPARATOR,
+          storageGroupName + FILE_NAME_SEPARATOR,
           getVersionControllerByTimePartitionId(timePartitionId), tsFileResource, true,
           i == tsFiles.size() - 1, vmTsFileResources);
 
@@ -674,15 +661,9 @@
   // ({systemTime}-{versionNum}-{mergeNum}.tsfile)
   private int compareFileName(File o1, File o2) {
     String[] items1 = o1.getName().replace(TSFILE_SUFFIX, "")
-<<<<<<< HEAD
-        .split(TSFILE_NAME_SEPARATOR);
+        .split(FILE_NAME_SEPARATOR);
     String[] items2 = o2.getName().replace(TSFILE_SUFFIX, "")
-        .split(TSFILE_NAME_SEPARATOR);
-=======
-        .split(IoTDBConstant.FILE_NAME_SEPARATOR);
-    String[] items2 = o2.getName().replace(TSFILE_SUFFIX, "")
-        .split(IoTDBConstant.FILE_NAME_SEPARATOR);
->>>>>>> 2cbee31e
+        .split(FILE_NAME_SEPARATOR);
     long ver1 = Long.parseLong(items1[0]);
     long ver2 = Long.parseLong(items2[0]);
     int cmp = Long.compare(ver1, ver2);
@@ -696,9 +677,9 @@
   // ({systemTime}-{versionNum}-{mergeNum}.tsfile-{systemTime}.vm)
   private int compareVMFileName(TsFileResource o1, TsFileResource o2) {
     String[] items1 = o1.getFile().getName().replace(TSFILE_SUFFIX, "").replace(VM_SUFFIX, "")
-        .split(TSFILE_NAME_SEPARATOR);
+        .split(FILE_NAME_SEPARATOR);
     String[] items2 = o2.getFile().getName().replace(TSFILE_SUFFIX, "").replace(VM_SUFFIX, "")
-        .split(TSFILE_NAME_SEPARATOR);
+        .split(FILE_NAME_SEPARATOR);
     long ver1 = Long.parseLong(items1[3]);
     long ver2 = Long.parseLong(items2[3]);
     int cmp = Long.compare(ver1, ver2);
@@ -1087,13 +1068,8 @@
   }
 
   private String getNewTsFileName(long time, long version, int mergeCnt) {
-<<<<<<< HEAD
-    return time + TSFILE_NAME_SEPARATOR + version
-        + TSFILE_NAME_SEPARATOR + mergeCnt + TSFILE_SUFFIX;
-=======
-    return time + IoTDBConstant.FILE_NAME_SEPARATOR + version
-        + IoTDBConstant.FILE_NAME_SEPARATOR + mergeCnt + TSFILE_SUFFIX;
->>>>>>> 2cbee31e
+    return time + FILE_NAME_SEPARATOR + version
+        + FILE_NAME_SEPARATOR + mergeCnt + TSFILE_SUFFIX;
   }
 
 
@@ -2203,36 +2179,22 @@
   private String getFileNameForLoadingFile(String tsfileName, int insertIndex,
       long timePartitionId, List<TsFileResource> sequenceList) {
     long currentTsFileTime = Long
-<<<<<<< HEAD
-        .parseLong(tsfileName.split(TSFILE_NAME_SEPARATOR)[0]);
-=======
-        .parseLong(tsfileName.split(IoTDBConstant.FILE_NAME_SEPARATOR)[0]);
->>>>>>> 2cbee31e
+        .parseLong(tsfileName.split(FILE_NAME_SEPARATOR)[0]);
     long preTime;
     if (insertIndex == -1) {
       preTime = 0L;
     } else {
       String preName = sequenceList.get(insertIndex).getFile().getName();
-<<<<<<< HEAD
-      preTime = Long.parseLong(preName.split(TSFILE_NAME_SEPARATOR)[0]);
-=======
-      preTime = Long.parseLong(preName.split(IoTDBConstant.FILE_NAME_SEPARATOR)[0]);
->>>>>>> 2cbee31e
+      preTime = Long.parseLong(preName.split(FILE_NAME_SEPARATOR)[0]);
     }
     if (insertIndex == sequenceFileTreeSet.size() - 1) {
       return preTime < currentTsFileTime ? tsfileName : getNewTsFileName(timePartitionId);
     } else {
       String subsequenceName = sequenceList.get(insertIndex + 1).getFile().getName();
       long subsequenceTime = Long
-<<<<<<< HEAD
-          .parseLong(subsequenceName.split(TSFILE_NAME_SEPARATOR)[0]);
+          .parseLong(subsequenceName.split(FILE_NAME_SEPARATOR)[0]);
       long subsequenceVersion = Long
-          .parseLong(subsequenceName.split(TSFILE_NAME_SEPARATOR)[1]);
-=======
-          .parseLong(subsequenceName.split(IoTDBConstant.FILE_NAME_SEPARATOR)[0]);
-      long subsequenceVersion = Long
-          .parseLong(subsequenceName.split(IoTDBConstant.FILE_NAME_SEPARATOR)[1]);
->>>>>>> 2cbee31e
+          .parseLong(subsequenceName.split(FILE_NAME_SEPARATOR)[1]);
       if (preTime < currentTsFileTime && currentTsFileTime < subsequenceTime) {
         return tsfileName;
       } else {
