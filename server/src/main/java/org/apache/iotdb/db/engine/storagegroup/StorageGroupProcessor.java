/*
 * Licensed to the Apache Software Foundation (ASF) under one
 * or more contributor license agreements.  See the NOTICE file
 * distributed with this work for additional information
 * regarding copyright ownership.  The ASF licenses this file
 * to you under the Apache License, Version 2.0 (the
 * "License"); you may not use this file except in compliance
 * with the License.  You may obtain a copy of the License at
 *
 *      http://www.apache.org/licenses/LICENSE-2.0
 *
 * Unless required by applicable law or agreed to in writing,
 * software distributed under the License is distributed on an
 * "AS IS" BASIS, WITHOUT WARRANTIES OR CONDITIONS OF ANY
 * KIND, either express or implied.  See the License for the
 * specific language governing permissions and limitations
 * under the License.
 */
package org.apache.iotdb.db.engine.storagegroup;

import org.apache.commons.io.FileUtils;
import org.apache.iotdb.db.conf.IoTDBConstant;
import org.apache.iotdb.db.conf.IoTDBDescriptor;
import org.apache.iotdb.db.conf.directories.DirectoryManager;
import org.apache.iotdb.db.engine.StorageEngine;
import org.apache.iotdb.db.engine.fileSystem.SystemFileFactory;
import org.apache.iotdb.db.engine.flush.TsFileFlushPolicy;
import org.apache.iotdb.db.engine.merge.manage.MergeManager;
import org.apache.iotdb.db.engine.merge.manage.MergeResource;
import org.apache.iotdb.db.engine.merge.selector.IMergeFileSelector;
import org.apache.iotdb.db.engine.merge.selector.MaxFileMergeFileSelector;
import org.apache.iotdb.db.engine.merge.selector.MaxSeriesMergeFileSelector;
import org.apache.iotdb.db.engine.merge.selector.MergeFileStrategy;
import org.apache.iotdb.db.engine.merge.task.MergeTask;
import org.apache.iotdb.db.engine.merge.task.RecoverMergeTask;
import org.apache.iotdb.db.engine.modification.Deletion;
import org.apache.iotdb.db.engine.modification.Modification;
import org.apache.iotdb.db.engine.modification.ModificationFile;
import org.apache.iotdb.db.engine.querycontext.QueryDataSource;
import org.apache.iotdb.db.engine.querycontext.ReadOnlyMemChunk;
import org.apache.iotdb.db.engine.version.SimpleFileVersionController;
import org.apache.iotdb.db.engine.version.VersionController;
import org.apache.iotdb.db.exception.*;
import org.apache.iotdb.db.exception.metadata.MetadataException;
import org.apache.iotdb.db.exception.query.OutOfTTLException;
import org.apache.iotdb.db.exception.query.QueryProcessException;
import org.apache.iotdb.db.metadata.MManager;
import org.apache.iotdb.db.metadata.mnode.InternalMNode;
import org.apache.iotdb.db.metadata.mnode.LeafMNode;
import org.apache.iotdb.db.metadata.mnode.MNode;
import org.apache.iotdb.db.qp.physical.crud.InsertTabletPlan;
import org.apache.iotdb.db.qp.physical.crud.DeletePlan;
import org.apache.iotdb.db.qp.physical.crud.InsertPlan;
import org.apache.iotdb.db.query.context.QueryContext;
import org.apache.iotdb.db.query.control.QueryFileManager;
import org.apache.iotdb.db.utils.CopyOnReadLinkedList;
import org.apache.iotdb.db.utils.UpgradeUtils;
import org.apache.iotdb.db.writelog.recover.TsFileRecoverPerformer;
import org.apache.iotdb.rpc.RpcUtils;
import org.apache.iotdb.rpc.TSStatusCode;
import org.apache.iotdb.service.rpc.thrift.TSStatus;
import org.apache.iotdb.tsfile.file.metadata.ChunkMetadata;
import org.apache.iotdb.tsfile.fileSystem.FSFactoryProducer;
import org.apache.iotdb.tsfile.fileSystem.fsFactory.FSFactory;
import org.apache.iotdb.tsfile.read.common.Path;
import org.apache.iotdb.tsfile.read.filter.basic.Filter;
import org.apache.iotdb.tsfile.utils.Pair;
import org.apache.iotdb.tsfile.write.schema.MeasurementSchema;
import org.apache.iotdb.tsfile.write.writer.RestorableTsFileIOWriter;
import org.slf4j.Logger;
import org.slf4j.LoggerFactory;

import java.io.File;
import java.io.IOException;
import java.util.*;
import java.util.Map.Entry;
import java.util.concurrent.locks.ReadWriteLock;
import java.util.concurrent.locks.ReentrantReadWriteLock;

import static org.apache.iotdb.db.engine.merge.task.MergeTask.MERGE_SUFFIX;
import static org.apache.iotdb.db.engine.storagegroup.TsFileResource.TEMP_SUFFIX;
import static org.apache.iotdb.tsfile.common.constant.TsFileConstant.TSFILE_SUFFIX;

/**
 * For sequence data, a StorageGroupProcessor has some TsFileProcessors, in which there is only one
 * TsFileProcessor in the working status. <br/>
 * <p>
 * There are two situations to set the working TsFileProcessor to closing status:<br/>
 * <p>
 * (1) when inserting data into the TsFileProcessor, and the TsFileProcessor shouldFlush() (or
 * shouldClose())<br/>
 * <p>
 * (2) someone calls syncCloseAllWorkingTsFileProcessors(). (up to now, only flush command from cli
 * will call this method)<br/>
 * <p>
 * UnSequence data has the similar process as above.
 * <p>
 * When a sequence TsFileProcessor is submitted to be flushed, the updateLatestFlushTimeCallback()
 * method will be called as a callback.<br/>
 * <p>
 * When a TsFileProcessor is closed, the closeUnsealedTsFileProcessorCallBack() method will be
 * called as a callback.
 */
public class StorageGroupProcessor {

  private static final String MERGING_MODIFICATION_FILE_NAME = "merge.mods";
  private static final Logger logger = LoggerFactory.getLogger(StorageGroupProcessor.class);

  /**
   * indicating the file to be loaded already exists locally.
   */
  private static final int POS_ALREADY_EXIST = -2;
  /**
   * indicating the file to be loaded overlap with some files.
   */
  private static final int POS_OVERLAP = -3;
  /**
   * a read write lock for guaranteeing concurrent safety when accessing all fields in this class
   * (i.e., schema, (un)sequenceFileList, work(un)SequenceTsFileProcessor,
   * closing(Un)SequenceTsFileProcessor, latestTimeForEachDevice, and
   * partitionLatestFlushedTimeForEachDevice)
   */
  private final ReadWriteLock insertLock = new ReentrantReadWriteLock();
  /**
   * closeStorageGroupCondition is used to wait for all currently closing TsFiles to be done.
   */
  private final Object closeStorageGroupCondition = new Object();
  /**
   * avoid some tsfileResource is changed (e.g., from unsealed to sealed) when a query is executed.
   */
  private final ReadWriteLock closeQueryLock = new ReentrantReadWriteLock();
  /**
   * time partition id in the storage group -> tsFileProcessor for this time partition
   */
  private final TreeMap<Long, TsFileProcessor> workSequenceTsFileProcessors = new TreeMap<>();
  /**
   * time partition id in the storage group -> tsFileProcessor for this time partition
   */
  private final TreeMap<Long, TsFileProcessor> workUnsequenceTsFileProcessors = new TreeMap<>();

  // includes sealed and unsealed sequence TsFiles
  private TreeSet<TsFileResource> sequenceFileTreeSet = new TreeSet<>(
      (o1, o2) -> {
        int rangeCompare = Long.compare(Long.parseLong(o1.getFile().getParentFile().getName()),
            Long.parseLong(o2.getFile().getParentFile().getName()));
        return rangeCompare == 0 ? compareFileName(o1.getFile(), o2.getFile()) : rangeCompare;
      });

  private CopyOnReadLinkedList<TsFileProcessor> closingSequenceTsFileProcessor = new CopyOnReadLinkedList<>();
  // includes sealed and unsealed unSequence TsFiles
  private List<TsFileResource> unSequenceFileList = new ArrayList<>();
  private CopyOnReadLinkedList<TsFileProcessor> closingUnSequenceTsFileProcessor = new CopyOnReadLinkedList<>();
  /*
   * time partition id -> map, which contains
   * device -> global latest timestamp of each device latestTimeForEachDevice caches non-flushed
   * changes upon timestamps of each device, and is used to update partitionLatestFlushedTimeForEachDevice
   * when a flush is issued.
   */
  private Map<Long, Map<String, Long>> latestTimeForEachDevice = new HashMap<>();
  /**
   * time partition id -> map, which contains device -> largest timestamp of the latest memtable to
   * be submitted to asyncTryToFlush partitionLatestFlushedTimeForEachDevice determines whether a
   * data point should be put into a sequential file or an unsequential file. Data of some device
   * with timestamp less than or equals to the device's latestFlushedTime should go into an
   * unsequential file.
   */
  private Map<Long, Map<String, Long>> partitionLatestFlushedTimeForEachDevice = new HashMap<>();
  /**
   * global mapping of device -> largest timestamp of the latest memtable to * be submitted to
   * asyncTryToFlush, globalLatestFlushedTimeForEachDevice is utilized to maintain global
   * latestFlushedTime of devices and will be updated along with partitionLatestFlushedTimeForEachDevice
   */
  private Map<String, Long> globalLatestFlushedTimeForEachDevice = new HashMap<>();
  private String storageGroupName;
  private File storageGroupSysDir;
  /**
   * time partition id -> version controller which assigns a version for each MemTable and
   * deletion/update such that after they are persisted, the order of insertions, deletions and
   * updates can be re-determined.
   */
  private HashMap<Long, VersionController> timePartitionIdVersionControllerMap = new HashMap<>();
  /**
   * mergeLock is to be used in the merge process. Concurrent queries, deletions and merges may
   * result in losing some deletion in the merged new file, so a lock is necessary.
   */
  private ReentrantReadWriteLock mergeLock = new ReentrantReadWriteLock();
  /**
   * This is the modification file of the result of the current merge. Because the merged file may
   * be invisible at this moment, without this, deletion/update during merge could be lost.
   */
  private ModificationFile mergingModification;
  private volatile boolean isMerging = false;
  private long mergeStartTime;
  /**
   * when the data in a storage group is older than dataTTL, it is considered invalid and will be
   * eventually removed.
   */
  private long dataTTL = Long.MAX_VALUE;
  private FSFactory fsFactory = FSFactoryProducer.getFSFactory();
  private TsFileFlushPolicy fileFlushPolicy;

  /**
   * partitionDirectFileVersions records the versions of the direct TsFiles (generated by close,
   * not including the files generated by merge) of each partition.
   * As data file close is managed by the leader in the distributed version, the files with the
   * same version(s) have the same data, despite that the inner structure (the size and
   * organization of chunks) may be different, so we can easily find what remote files we do not
   * have locally.
   * partition number -> version number set
   */
  private Map<Long, Set<Long>> partitionDirectFileVersions = new HashMap<>();

  /**
   * The max file versions in each partition. By recording this, if several IoTDB instances have
   * the same policy of closing file and their ingestion is identical, then files of the same
   * version in different IoTDB instance will have identical data, providing convenience for data
   * comparison across different instances.
   * partition number -> max version number
   */
  private Map<Long, Long> partitionMaxFileVersions = new HashMap<>();

  public StorageGroupProcessor(String systemDir, String storageGroupName,
      TsFileFlushPolicy fileFlushPolicy) throws StorageGroupProcessorException {
    this.storageGroupName = storageGroupName;
    this.fileFlushPolicy = fileFlushPolicy;

    storageGroupSysDir = SystemFileFactory.INSTANCE.getFile(systemDir, storageGroupName);
    if (storageGroupSysDir.mkdirs()) {
      logger.info("Storage Group system Directory {} doesn't exist, create it",
          storageGroupSysDir.getPath());
    } else if (!storageGroupSysDir.exists()) {
      logger.error("create Storage Group system Directory {} failed",
          storageGroupSysDir.getPath());
    }

    recover();

  }

  private void recover() throws StorageGroupProcessorException {
    logger.info("recover Storage Group  {}", storageGroupName);

    try {
      // collect candidate TsFiles from sequential and unsequential data directory
      List<TsFileResource> tmpSeqTsFiles = getAllFiles(
          DirectoryManager.getInstance().getAllSequenceFileFolders());
      List<TsFileResource> tmpUnseqTsFiles =
          getAllFiles(DirectoryManager.getInstance().getAllUnSequenceFileFolders());

      recoverSeqFiles(tmpSeqTsFiles);
      recoverUnseqFiles(tmpUnseqTsFiles);

      for (TsFileResource resource : sequenceFileTreeSet) {
        long partitionNum = resource.getTimePartition();
        partitionDirectFileVersions.computeIfAbsent(partitionNum, p -> new HashSet<>()).addAll(resource.getHistoricalVersions());
        updatePartitionFileVersion(partitionNum, Collections.max(resource.getHistoricalVersions()));
      }
      for (TsFileResource resource : unSequenceFileList) {
        long partitionNum = resource.getTimePartition();
        partitionDirectFileVersions.computeIfAbsent(partitionNum, p -> new HashSet<>()).addAll(resource.getHistoricalVersions());
        updatePartitionFileVersion(partitionNum, Collections.max(resource.getHistoricalVersions()));
      }

      String taskName = storageGroupName + "-" + System.currentTimeMillis();
      File mergingMods = SystemFileFactory.INSTANCE.getFile(storageGroupSysDir,
          MERGING_MODIFICATION_FILE_NAME);
      if (mergingMods.exists()) {
        mergingModification = new ModificationFile(mergingMods.getPath());
      }
      RecoverMergeTask recoverMergeTask = new RecoverMergeTask(new ArrayList<>(sequenceFileTreeSet),
          unSequenceFileList, storageGroupSysDir.getPath(), this::mergeEndAction, taskName,
          IoTDBDescriptor.getInstance().getConfig().isForceFullMerge(), storageGroupName);
      logger.info("{} a RecoverMergeTask {} starts...", storageGroupName, taskName);
      recoverMergeTask
          .recoverMerge(IoTDBDescriptor.getInstance().getConfig().isContinueMergeAfterReboot());
      if (!IoTDBDescriptor.getInstance().getConfig().isContinueMergeAfterReboot()) {
        mergingMods.delete();
      }
    } catch (IOException | MetadataException e) {
      throw new StorageGroupProcessorException(e);
    }

    for (TsFileResource resource : sequenceFileTreeSet) {
      long timePartitionId = resource.getTimePartition();
      latestTimeForEachDevice.computeIfAbsent(timePartitionId, l -> new HashMap<>())
          .putAll(resource.getEndTimeMap());
      partitionLatestFlushedTimeForEachDevice
          .computeIfAbsent(timePartitionId, id -> new HashMap<>())
          .putAll(resource.getEndTimeMap());
      globalLatestFlushedTimeForEachDevice.putAll(resource.getEndTimeMap());
    }
  }

  private void updatePartitionFileVersion(long partitionNum, long fileVersion) {
    long oldVersion = partitionMaxFileVersions.getOrDefault(partitionNum, 0L);
    if (fileVersion > oldVersion) {
      partitionMaxFileVersions.put(partitionNum, fileVersion);
    }
  }

  /**
   * get version controller by time partition Id Thread-safety should be ensure by caller
   *
   * @param timePartitionId time partition Id
   * @return version controller
   */
  private VersionController getVersionControllerByTimePartitionId(long timePartitionId) {
    return timePartitionIdVersionControllerMap.computeIfAbsent(timePartitionId,
        id -> {
          try {
            return new SimpleFileVersionController(storageGroupSysDir.getPath(), timePartitionId);
          } catch (IOException e) {
            logger.error("can't build a version controller for time partition {}", timePartitionId);
            return null;
          }
        });
  }

  private List<TsFileResource> getAllFiles(List<String> folders) {
    List<File> tsFiles = new ArrayList<>();
    for (String baseDir : folders) {
      File fileFolder = fsFactory.getFile(baseDir, storageGroupName);
      if (!fileFolder.exists()) {
        continue;
      }

      File[] subFiles = fileFolder.listFiles();
      if (subFiles != null) {
        for (File partitionFolder : subFiles) {
          // some TsFileResource may be being persisted when the system crashed, try recovering such
          // resources
          continueFailedRenames(partitionFolder, TEMP_SUFFIX);

          // some TsFiles were going to be replaced by the merged files when the system crashed and
          // the process was interrupted before the merged files could be named
          continueFailedRenames(partitionFolder, MERGE_SUFFIX);

        if (!partitionFolder.isDirectory()) {
          logger.warn("{} is not a directory.", partitionFolder.getAbsolutePath());
          continue;
        }

        Collections.addAll(tsFiles,
            fsFactory.listFilesBySuffix(partitionFolder.getAbsolutePath(), TSFILE_SUFFIX));
        }
      }

    }
    tsFiles.sort(this::compareFileName);
    List<TsFileResource> ret = new ArrayList<>();
    tsFiles.forEach(f -> ret.add(new TsFileResource(f)));
    return ret;
  }

  private void continueFailedRenames(File fileFolder, String suffix) {
    File[] files = fsFactory.listFilesBySuffix(fileFolder.getAbsolutePath(), suffix);
    if (files != null) {
      for (File tempResource : files) {
        File originResource = fsFactory.getFile(tempResource.getPath().replace(suffix, ""));
        if (originResource.exists()) {
          tempResource.delete();
        } else {
          tempResource.renameTo(originResource);
        }
      }
    }
  }

  private void recoverSeqFiles(List<TsFileResource> tsFiles) {
    for (int i = 0; i < tsFiles.size(); i++) {
      TsFileResource tsFileResource = tsFiles.get(i);
      long timePartitionId = tsFileResource.getTimePartition();

      TsFileRecoverPerformer recoverPerformer = new TsFileRecoverPerformer(storageGroupName + "-",
          getVersionControllerByTimePartitionId(timePartitionId), tsFileResource, false,
          i == tsFiles.size() - 1);

      RestorableTsFileIOWriter writer;
      try {
        writer = recoverPerformer.recover();
      } catch (StorageGroupProcessorException e) {
        logger.warn("Skip TsFile: {} because of error in recover: ", tsFileResource.getPath(), e);
        continue;
      }
      if (i != tsFiles.size() - 1 || !writer.canWrite()) {
        // not the last file or cannot write, just close it
        tsFileResource.setClosed(true);
      } else if (writer.canWrite()) {
        // the last file is not closed, continue writing to in
        TsFileProcessor tsFileProcessor = new TsFileProcessor(storageGroupName, tsFileResource,
            getVersionControllerByTimePartitionId(timePartitionId),
            this::closeUnsealedTsFileProcessorCallBack,
            this::updateLatestFlushTimeCallback, true, writer);
        workSequenceTsFileProcessors
            .put(timePartitionId, tsFileProcessor);
        tsFileResource.setProcessor(tsFileProcessor);
        tsFileProcessor.setTimeRangeId(timePartitionId);
        writer.makeMetadataVisible();
      }
      sequenceFileTreeSet.add(tsFileResource);
    }
  }

  private void recoverUnseqFiles(List<TsFileResource> tsFiles) {
    for (int i = 0; i < tsFiles.size(); i++) {
      TsFileResource tsFileResource = tsFiles.get(i);
      long timePartitionId = tsFileResource.getTimePartition();

      TsFileRecoverPerformer recoverPerformer = new TsFileRecoverPerformer(storageGroupName + "-",
          getVersionControllerByTimePartitionId(timePartitionId), tsFileResource, true,
          i == tsFiles.size() - 1);
      RestorableTsFileIOWriter writer;
      try {
        writer = recoverPerformer.recover();
      } catch (StorageGroupProcessorException e) {
        logger.warn("Skip TsFile: {} because of error in recover: ", tsFileResource.getPath(), e);
        continue;
      }
      if (i != tsFiles.size() - 1 || !writer.canWrite()) {
        // not the last file or cannot write, just close it
        tsFileResource.setClosed(true);
      } else if (writer.canWrite()) {
        // the last file is not closed, continue writing to in
        TsFileProcessor tsFileProcessor = new TsFileProcessor(storageGroupName, tsFileResource,
            getVersionControllerByTimePartitionId(timePartitionId),
            this::closeUnsealedTsFileProcessorCallBack,
            this::unsequenceFlushCallback, false, writer);
        workUnsequenceTsFileProcessors
            .put(timePartitionId, tsFileProcessor);
        tsFileResource.setProcessor(tsFileProcessor);
        tsFileProcessor.setTimeRangeId(timePartitionId);
        writer.makeMetadataVisible();
      }
      unSequenceFileList.add(tsFileResource);
    }
  }

  // ({systemTime}-{versionNum}-{mergeNum}.tsfile)
  private int compareFileName(File o1, File o2) {
    String[] items1 = o1.getName().replace(TSFILE_SUFFIX, "")
        .split(IoTDBConstant.TSFILE_NAME_SEPARATOR);
    String[] items2 = o2.getName().replace(TSFILE_SUFFIX, "")
        .split(IoTDBConstant.TSFILE_NAME_SEPARATOR);
    long ver1 = Long.parseLong(items1[0]);
    long ver2 = Long.parseLong(items2[0]);
    int cmp = Long.compare(ver1, ver2);
    if (cmp == 0) {
      return Long.compare(Long.parseLong(items1[1]), Long.parseLong(items2[1]));
    } else {
      return cmp;
    }
  }


  public void insert(InsertPlan insertPlan) throws WriteProcessException {
    // reject insertions that are out of ttl
    if (!checkTTL(insertPlan.getTime())) {
      throw new OutOfTTLException(insertPlan.getTime(), (System.currentTimeMillis() - dataTTL));
    }
    writeLock();
    try {
      // init map
      long timePartitionId = StorageEngine.getTimePartition(insertPlan.getTime());

      latestTimeForEachDevice.computeIfAbsent(timePartitionId, l -> new HashMap<>());
      partitionLatestFlushedTimeForEachDevice.computeIfAbsent(timePartitionId, id -> new HashMap<>());

      // insert to sequence or unSequence file
      insertToTsFileProcessor(insertPlan,
          insertPlan.getTime() > partitionLatestFlushedTimeForEachDevice.get(timePartitionId)
              .getOrDefault(insertPlan.getDeviceId(), Long.MIN_VALUE));

    } finally {
      writeUnlock();
    }
  }

  public TSStatus[] insertTablet(InsertTabletPlan insertTabletPlan) throws WriteProcessException {
    writeLock();
    try {
      TSStatus[] results = new TSStatus[insertTabletPlan.getRowCount()];

      /*
       * assume that batch has been sorted by client
       */
      int loc = 0;
      while (loc < insertTabletPlan.getRowCount()) {
        long currTime = insertTabletPlan.getTimes()[loc];
        // skip points that do not satisfy TTL
        if (!checkTTL(currTime)) {
          results[loc] = RpcUtils.getStatus(TSStatusCode.OUT_OF_TTL_ERROR,
              "time " + currTime + " in current line is out of TTL: " + dataTTL);
          loc++;
        } else {
          break;
        }
      }
      // loc pointing at first legal position
      if (loc == insertTabletPlan.getRowCount()) {
        return results;
      }
      // before is first start point
      int before = loc;
      // before time partition
      long beforeTimePartition = StorageEngine.getTimePartition(insertTabletPlan.getTimes()[before]);
      // init map
      long lastFlushTime = partitionLatestFlushedTimeForEachDevice.
          computeIfAbsent(beforeTimePartition, id -> new HashMap<>()).
          computeIfAbsent(insertTabletPlan.getDeviceId(), id -> Long.MIN_VALUE);
      // if is sequence
      boolean isSequence = false;
      while (loc < insertTabletPlan.getRowCount()) {
        long time = insertTabletPlan.getTimes()[loc];
        long curTimePartition = StorageEngine.getTimePartition(time);
        results[loc] = RpcUtils.SUCCESS_STATUS;
        // start next partition
        if (curTimePartition != beforeTimePartition) {
          // insert last time partition
          insertTabletToTsFileProcessor(insertTabletPlan, before, loc, isSequence, results,
              beforeTimePartition);
          // re initialize
          before = loc;
          beforeTimePartition = curTimePartition;
          lastFlushTime = partitionLatestFlushedTimeForEachDevice.
              computeIfAbsent(beforeTimePartition, id -> new HashMap<>()).
              computeIfAbsent(insertTabletPlan.getDeviceId(), id -> Long.MIN_VALUE);
          isSequence = false;
        }
        // still in this partition
        else {
          // judge if we should insert sequence
          if (!isSequence && time > lastFlushTime) {
            // insert into unsequence and then start sequence
            insertTabletToTsFileProcessor(insertTabletPlan, before, loc, false, results,
                beforeTimePartition);
            before = loc;
            isSequence = true;
          }
          loc++;
        }
      }

      // do not forget last part
      if (before < loc) {
        insertTabletToTsFileProcessor(insertTabletPlan, before, loc, isSequence, results,
            beforeTimePartition);
      }
      long globalLatestFlushedTime = globalLatestFlushedTimeForEachDevice.getOrDefault(
          insertTabletPlan.getDeviceId(), Long.MIN_VALUE);
      tryToUpdateBatchInsertLastCache(insertTabletPlan, globalLatestFlushedTime);

      return results;
    } finally {
      writeUnlock();
    }
  }

  /**
   * @return whether the given time falls in ttl
   */
  private boolean checkTTL(long time) {
    return dataTTL == Long.MAX_VALUE || (System.currentTimeMillis() - time) <= dataTTL;
  }

  /**
   * insert batch to tsfile processor thread-safety that the caller need to guarantee
   * The rows to be inserted are in the range [start, end)
   *
   * @param insertTabletPlan insert a tablet of a device
   * @param sequence whether is sequence
   * @param start start index of rows to be inserted in insertTabletPlan
   * @param end end index of rows to be inserted in insertTabletPlan
   * @param results result array
   * @param timePartitionId time partition id
   */
  private void insertTabletToTsFileProcessor(InsertTabletPlan insertTabletPlan,
      int start, int end, boolean sequence, TSStatus[] results, long timePartitionId)
      throws WriteProcessException {
    // return when start >= end
    if (start >= end) {
      return;
    }

    TsFileProcessor tsFileProcessor = getOrCreateTsFileProcessor(timePartitionId, sequence);
    if (tsFileProcessor == null) {
      for (int i = start; i < end; i++) {
        results[i] = RpcUtils.getStatus(TSStatusCode.INTERNAL_SERVER_ERROR,
            "can not create TsFileProcessor, timePartitionId: " + timePartitionId);
      }
      return;
    }

    try {
      tsFileProcessor.insertTablet(insertTabletPlan, start, end, results);
    } catch (WriteProcessException e) {
      logger.error("insert to TsFileProcessor error ", e);
      return;
    }

    latestTimeForEachDevice.computeIfAbsent(timePartitionId, t -> new HashMap<>());
    // try to update the latest time of the device of this tsRecord
    if (sequence && latestTimeForEachDevice.get(timePartitionId)
        .getOrDefault(insertTabletPlan.getDeviceId(), Long.MIN_VALUE)
        < insertTabletPlan.getTimes()[end - 1]) {
      latestTimeForEachDevice.get(timePartitionId)
          .put(insertTabletPlan.getDeviceId(), insertTabletPlan.getTimes()[end - 1]);
    }

    // check memtable size and may async try to flush the work memtable
    if (tsFileProcessor.shouldFlush()) {
      fileFlushPolicy.apply(this, tsFileProcessor, sequence);
    }
  }

  public void tryToUpdateBatchInsertLastCache(InsertTabletPlan plan, Long latestFlushedTime)
      throws WriteProcessException {
    MNode node = null;
    try {
      node = MManager.getInstance().getDeviceNodeWithAutoCreateAndReadLock(plan.getDeviceId());
      String[] measurementList = plan.getMeasurements();
      for (int i = 0; i < measurementList.length; i++) {
        // Update cached last value with high priority
        MNode measurementNode = node.getChild(measurementList[i]);
        ((LeafMNode) measurementNode)
            .updateCachedLast(plan.composeLastTimeValuePair(i), true, latestFlushedTime);
      }
    } catch (MetadataException e) {
      throw new WriteProcessException(e);
    } finally {
      if (node != null) {
        ((InternalMNode) node).readUnlock();
      }
    }
  }

  private void insertToTsFileProcessor(InsertPlan insertPlan, boolean sequence)
      throws WriteProcessException {
    long timePartitionId = StorageEngine.getTimePartition(insertPlan.getTime());

    TsFileProcessor tsFileProcessor = getOrCreateTsFileProcessor(timePartitionId, sequence);

    if (tsFileProcessor == null) {
      return;
    }

    // insert TsFileProcessor
    tsFileProcessor.insert(insertPlan);

    // try to update the latest time of the device of this tsRecord
    if (latestTimeForEachDevice.get(timePartitionId)
        .getOrDefault(insertPlan.getDeviceId(), Long.MIN_VALUE) < insertPlan.getTime()) {
      latestTimeForEachDevice.get(timePartitionId)
          .put(insertPlan.getDeviceId(), insertPlan.getTime());
    }

    long globalLatestFlushTime = globalLatestFlushedTimeForEachDevice.getOrDefault(
        insertPlan.getDeviceId(), Long.MIN_VALUE);

    tryToUpdateInsertLastCache(insertPlan, globalLatestFlushTime);

    // check memtable size and may asyncTryToFlush the work memtable
    if (tsFileProcessor.shouldFlush()) {
      fileFlushPolicy.apply(this, tsFileProcessor, sequence);
    }
  }

  public void tryToUpdateInsertLastCache(InsertPlan plan, Long latestFlushedTime)
      throws WriteProcessException {
    MNode node = null;
    try {
      node = MManager.getInstance().getDeviceNodeWithAutoCreateAndReadLock(plan.getDeviceId());
      String[] measurementList = plan.getMeasurements();
      for (int i = 0; i < measurementList.length; i++) {
        // Update cached last value with high priority
        MNode measurementNode = node.getChild(measurementList[i]);
        if (measurementNode != null) {
          ((LeafMNode) measurementNode)
              .updateCachedLast(plan.composeTimeValuePair(i), true, latestFlushedTime);
        }
      }
    } catch (MetadataException | QueryProcessException e) {
      throw new WriteProcessException(e);
    } finally {
      if (node != null) {
        ((InternalMNode) node).readUnlock();
      }
    }
  }

  private TsFileProcessor getOrCreateTsFileProcessor(long timeRangeId, boolean sequence) {
    TsFileProcessor tsFileProcessor = null;
    try {
      if (sequence) {
        tsFileProcessor = getOrCreateTsFileProcessorIntern(timeRangeId,
            workSequenceTsFileProcessors, sequenceFileTreeSet, true);
      } else {
        tsFileProcessor = getOrCreateTsFileProcessorIntern(timeRangeId,
            workUnsequenceTsFileProcessors, unSequenceFileList, false);
      }
    } catch (DiskSpaceInsufficientException e) {
      logger.error(
          "disk space is insufficient when creating TsFile processor, change system mode to read-only",
          e);
      IoTDBDescriptor.getInstance().getConfig().setReadOnly(true);
    } catch (IOException e) {
      logger
          .error("meet IOException when creating TsFileProcessor, change system mode to read-only",
              e);
      IoTDBDescriptor.getInstance().getConfig().setReadOnly(true);
    }
    return tsFileProcessor;
  }

  /**
   * get processor from hashmap, flush oldest processor if necessary
   *
   * @param timeRangeId time partition range
   * @param tsFileProcessorTreeMap tsFileProcessorTreeMap
   * @param fileList file list to add new processor
   * @param sequence whether is sequence or not
   */
  private TsFileProcessor getOrCreateTsFileProcessorIntern(long timeRangeId,
      TreeMap<Long, TsFileProcessor> tsFileProcessorTreeMap,
      Collection<TsFileResource> fileList,
      boolean sequence)
      throws IOException, DiskSpaceInsufficientException {

    TsFileProcessor res;
    // we have to ensure only one thread can change workSequenceTsFileProcessors
    writeLock();
    try {
      if (!tsFileProcessorTreeMap.containsKey(timeRangeId)) {
        // we have to remove oldest processor to control the num of the memtables
        // TODO: use a method to control the number of memtables
        if (tsFileProcessorTreeMap.size()
            >= IoTDBDescriptor.getInstance().getConfig().getMemtableNumInEachStorageGroup() / 2) {
          Map.Entry<Long, TsFileProcessor> processorEntry = tsFileProcessorTreeMap.firstEntry();
          logger.info(
              "will close a TsFile because too many memtables ({} > {}) in the storage group {},",
              tsFileProcessorTreeMap.size(),
              IoTDBDescriptor.getInstance().getConfig().getMemtableNumInEachStorageGroup() / 2,
              storageGroupName);
          asyncCloseOneTsFileProcessor(sequence, processorEntry.getValue());
        }

        // build new processor
        TsFileProcessor newProcessor = createTsFileProcessor(sequence, timeRangeId);
        tsFileProcessorTreeMap.put(timeRangeId, newProcessor);
        fileList.add(newProcessor.getTsFileResource());
        res = newProcessor;
      } else {
        res = tsFileProcessorTreeMap.get(timeRangeId);
      }

    } finally {
      // unlock in finally
      writeUnlock();
    }

    return res;
  }


  private TsFileProcessor createTsFileProcessor(boolean sequence, long timePartitionId)
      throws IOException, DiskSpaceInsufficientException {
    String baseDir;
    if (sequence) {
      baseDir = DirectoryManager.getInstance().getNextFolderForSequenceFile();
    } else {
      baseDir = DirectoryManager.getInstance().getNextFolderForUnSequenceFile();
    }
    fsFactory.getFile(baseDir, storageGroupName).mkdirs();

    String filePath =
        baseDir + File.separator + storageGroupName + File.separator + timePartitionId
            + File.separator
            + getNewTsFileName(timePartitionId);

    TsFileProcessor tsFileProcessor;
    VersionController versionController = getVersionControllerByTimePartitionId(timePartitionId);
    if (sequence) {
      tsFileProcessor = new TsFileProcessor(storageGroupName,
          fsFactory.getFileWithParent(filePath),
          versionController, this::closeUnsealedTsFileProcessorCallBack,
          this::updateLatestFlushTimeCallback, true);
    } else {
      tsFileProcessor = new TsFileProcessor(storageGroupName,
          fsFactory.getFileWithParent(filePath),
          versionController, this::closeUnsealedTsFileProcessorCallBack,
          this::unsequenceFlushCallback, false);
    }

    tsFileProcessor.setTimeRangeId(timePartitionId);
    return tsFileProcessor;
  }

  /**
   * Create a new tsfile name
   *
   * @return file name
   */
  private String getNewTsFileName(long timePartitionId) {
    long version = partitionMaxFileVersions.getOrDefault(timePartitionId, 0L) + 1;
    partitionMaxFileVersions.put(timePartitionId, version);
    partitionDirectFileVersions.computeIfAbsent(timePartitionId, p -> new HashSet<>()).add(version);
    return getNewTsFileName(System.currentTimeMillis(), version, 0);
  }

  private String getNewTsFileName(long time, long version, int mergeCnt) {
    return time + IoTDBConstant.TSFILE_NAME_SEPARATOR + version
        + IoTDBConstant.TSFILE_NAME_SEPARATOR + mergeCnt + TSFILE_SUFFIX;
  }


  /**
   * thread-safety should be ensured by caller
   */
  public void asyncCloseOneTsFileProcessor(boolean sequence, TsFileProcessor tsFileProcessor) {
    //for sequence tsfile, we update the endTimeMap only when the file is prepared to be closed.
    //for unsequence tsfile, we have maintained the endTimeMap when an insertion comes.
    if (sequence) {
      closingSequenceTsFileProcessor.add(tsFileProcessor);
      updateEndTimeMap(tsFileProcessor);
      tsFileProcessor.asyncClose();

      workSequenceTsFileProcessors.remove(tsFileProcessor.getTimeRangeId());
      // if unsequence files don't contain this time range id, we should remove it's version controller
      if (!workUnsequenceTsFileProcessors.containsKey(tsFileProcessor.getTimeRangeId())) {
        timePartitionIdVersionControllerMap.remove(tsFileProcessor.getTimeRangeId());
      }
      logger.info("close a sequence tsfile processor {}", storageGroupName);
    } else {
      closingUnSequenceTsFileProcessor.add(tsFileProcessor);
      tsFileProcessor.asyncClose();

      workUnsequenceTsFileProcessors.remove(tsFileProcessor.getTimeRangeId());
      // if sequence files don't contain this time range id, we should remove it's version controller
      if (!workSequenceTsFileProcessors.containsKey(tsFileProcessor.getTimeRangeId())) {
        timePartitionIdVersionControllerMap.remove(tsFileProcessor.getTimeRangeId());
      }
    }
  }

  /**
   * delete the storageGroup's own folder in folder data/system/storage_groups
   */
  public void deleteFolder(String systemDir) {
    logger.info("{} will close all files for deleting data folder {}", storageGroupName, systemDir);
    writeLock();
    syncCloseAllWorkingTsFileProcessors();
    try {
      File storageGroupFolder = SystemFileFactory.INSTANCE.getFile(systemDir, storageGroupName);
      if (storageGroupFolder.exists()) {
        org.apache.iotdb.db.utils.FileUtils.deleteDirectory(storageGroupFolder);
      }
    } catch (IOException e) {
      logger.error("Cannot delete the folder in storage group {}, because", storageGroupName, e);
    } finally {
      writeUnlock();
    }
  }

  public void closeAllResources() {
    for (TsFileResource tsFileResource : unSequenceFileList) {
      try {
        tsFileResource.close();
      } catch (IOException e) {
        logger.error("Cannot close a TsFileResource {}", tsFileResource, e);
      }
    }
    for (TsFileResource tsFileResource : sequenceFileTreeSet) {
      try {
        tsFileResource.close();
      } catch (IOException e) {
        logger.error("Cannot close a TsFileResource {}", tsFileResource, e);
      }
    }
  }

  public void syncDeleteDataFiles() {
    logger.info("{} will close all files for deleting data files", storageGroupName);
    writeLock();
    syncCloseAllWorkingTsFileProcessors();
    //normally, mergingModification is just need to be closed by after a merge task is finished.
    //we close it here just for IT test.
    if (this.mergingModification != null) {
      try {
        mergingModification.close();
      } catch (IOException e) {
        logger.error("Cannot close the mergingMod file {}", mergingModification.getFilePath(), e);
      }

    }
    try {
      closeAllResources();
      List<String> folder = DirectoryManager.getInstance().getAllSequenceFileFolders();
      folder.addAll(DirectoryManager.getInstance().getAllUnSequenceFileFolders());
      deleteAllSGFolders(folder);

      this.workSequenceTsFileProcessors.clear();
      this.workUnsequenceTsFileProcessors.clear();
      this.sequenceFileTreeSet.clear();
      this.unSequenceFileList.clear();
      this.partitionLatestFlushedTimeForEachDevice.clear();
      this.globalLatestFlushedTimeForEachDevice.clear();
      this.latestTimeForEachDevice.clear();
    } finally {
      writeUnlock();
    }
  }

  private void deleteAllSGFolders(List<String> folder) {
    for (String tsfilePath : folder) {
      File storageGroupFolder = fsFactory.getFile(tsfilePath, storageGroupName);
      if (storageGroupFolder.exists()) {
        try {
          org.apache.iotdb.db.utils.FileUtils.deleteDirectory(storageGroupFolder);
        } catch (IOException e) {
          logger.error("Delete TsFiles failed", e);
        }
      }
    }
  }

  /**
   * Iterate each TsFile and try to lock and remove those out of TTL.
   */
  public synchronized void checkFilesTTL() {
    if (dataTTL == Long.MAX_VALUE) {
      logger.debug("{}: TTL not set, ignore the check", storageGroupName);
      return;
    }
    long timeLowerBound = System.currentTimeMillis() - dataTTL;
    if (logger.isDebugEnabled()) {
      logger.debug("{}: TTL removing files before {}", storageGroupName, new Date(timeLowerBound));
    }

    // copy to avoid concurrent modification of deletion
    List<TsFileResource> seqFiles = new ArrayList<>(sequenceFileTreeSet);
    List<TsFileResource> unseqFiles = new ArrayList<>(unSequenceFileList);

    for (TsFileResource tsFileResource : seqFiles) {
      checkFileTTL(tsFileResource, timeLowerBound, true);
    }
    for (TsFileResource tsFileResource : unseqFiles) {
      checkFileTTL(tsFileResource, timeLowerBound, false);
    }
  }

  private void checkFileTTL(TsFileResource resource, long timeLowerBound, boolean isSeq) {
    if (resource.isMerging() || !resource.isClosed()
        || !resource.isDeleted() && resource.stillLives(timeLowerBound)) {
      return;
    }

    writeLock();
    try {
      // prevent new merges and queries from choosing this file
      resource.setDeleted(true);
      // the file may be chosen for merge after the last check and before writeLock()
      // double check to ensure the file is not used by a merge
      if (resource.isMerging()) {
        return;
      }

      // ensure that the file is not used by any queries
      if (resource.tryWriteLock()) {
        try {
          // physical removal
          resource.remove();
          if (logger.isInfoEnabled()) {
            logger.info("Removed a file {} before {} by ttl ({}ms)", resource.getPath(),
                new Date(timeLowerBound), dataTTL);
          }
          if (isSeq) {
            sequenceFileTreeSet.remove(resource);
          } else {
            unSequenceFileList.remove(resource);
          }
        } finally {
          resource.writeUnlock();
        }
      }
    } finally {
      writeUnlock();
    }
  }

  /**
   * This method will be blocked until all tsfile processors are closed.
   */
  public void syncCloseAllWorkingTsFileProcessors() {
    synchronized (closeStorageGroupCondition) {
      try {
        asyncCloseAllWorkingTsFileProcessors();
        long startTime = System.currentTimeMillis();
        while (!closingSequenceTsFileProcessor.isEmpty() || !closingUnSequenceTsFileProcessor
            .isEmpty()) {
          closeStorageGroupCondition.wait(60_000);
          if (System.currentTimeMillis() - startTime > 60_000) {
            logger.warn("{} has spent {}s to wait for closing all TsFiles.", this.storageGroupName,
                (System.currentTimeMillis() - startTime) / 1000);
          }
        }
      } catch (InterruptedException e) {
        logger.error("CloseFileNodeCondition error occurs while waiting for closing the storage "
            + "group {}", storageGroupName, e);
      }
    }
  }

  public void asyncCloseAllWorkingTsFileProcessors() {
    writeLock();
    try {
      logger.info("async force close all files in storage group: {}", storageGroupName);
      // to avoid concurrent modification problem, we need a new array list
      for (TsFileProcessor tsFileProcessor : new ArrayList<>(
          workSequenceTsFileProcessors.values())) {
        asyncCloseOneTsFileProcessor(true, tsFileProcessor);
      }
      // to avoid concurrent modification problem, we need a new array list
      for (TsFileProcessor tsFileProcessor : new ArrayList<>(
          workUnsequenceTsFileProcessors.values())) {
        asyncCloseOneTsFileProcessor(false, tsFileProcessor);
      }
    } finally {
      writeUnlock();
    }
  }

  // TODO need a read lock, please consider the concurrency with flush manager threads.
  public QueryDataSource query(String deviceId, String measurementId, QueryContext context,
      QueryFileManager filePathsManager, Filter timeFilter) throws QueryProcessException {
    insertLock.readLock().lock();
    mergeLock.readLock().lock();
    try {
      List<TsFileResource> seqResources = getFileResourceListForQuery(sequenceFileTreeSet,
          deviceId, measurementId, context, timeFilter);
      List<TsFileResource> unseqResources = getFileResourceListForQuery(unSequenceFileList,
          deviceId, measurementId, context, timeFilter);
      QueryDataSource dataSource = new QueryDataSource(new Path(deviceId, measurementId),
          seqResources, unseqResources);
      // used files should be added before mergeLock is unlocked, or they may be deleted by
      // running merge
      // is null only in tests
      if (filePathsManager != null) {
        filePathsManager.addUsedFilesForQuery(context.getQueryId(), dataSource);
      }
      dataSource.setDataTTL(dataTTL);
      return dataSource;
    } catch (MetadataException e) {
      throw new QueryProcessException(e);
    } finally {
      insertLock.readLock().unlock();
      mergeLock.readLock().unlock();
    }
  }

  public void writeLock() {
    insertLock.writeLock().lock();
  }

  public void writeUnlock() {
    insertLock.writeLock().unlock();
  }


  /**
   * @param tsFileResources includes sealed and unsealed tsfile resources
   * @return fill unsealed tsfile resources with memory data and ChunkMetadataList of data in disk
   */
  private List<TsFileResource> getFileResourceListForQuery(
      Collection<TsFileResource> tsFileResources,
      String deviceId, String measurementId, QueryContext context, Filter timeFilter)
      throws MetadataException {

    MeasurementSchema schema = MManager.getInstance().getSeriesSchema(deviceId, measurementId);

    List<TsFileResource> tsfileResourcesForQuery = new ArrayList<>();
    long timeLowerBound = dataTTL != Long.MAX_VALUE ? System.currentTimeMillis() - dataTTL : Long
        .MIN_VALUE;
    context.setQueryTimeLowerBound(timeLowerBound);

    for (TsFileResource tsFileResource : tsFileResources) {
      if (!isTsFileResourceSatisfied(tsFileResource, deviceId, timeFilter)) {
        continue;
      }
      closeQueryLock.readLock().lock();

      try {
        if (tsFileResource.isClosed()) {
          tsfileResourcesForQuery.add(tsFileResource);
        } else {
          // left: in-memory data, right: meta of disk data
          Pair<List<ReadOnlyMemChunk>, List<ChunkMetadata>> pair =
              tsFileResource.getUnsealedFileProcessor()
                  .query(deviceId, measurementId, schema.getType(), schema.getEncodingType(),
                      schema.getProps(), context);

          tsfileResourcesForQuery.add(new TsFileResource(tsFileResource.getFile(),
              tsFileResource.getStartTimeMap(), tsFileResource.getEndTimeMap(), pair.left,
              pair.right));
        }
      } catch (IOException e) {
        throw new MetadataException(e);
      } finally {
        closeQueryLock.readLock().unlock();
      }
    }
    return tsfileResourcesForQuery;
  }

  /**
   * @return true if the device is contained in the TsFile and it lives beyond TTL
   */
  private boolean isTsFileResourceSatisfied(TsFileResource tsFileResource, String deviceId,
      Filter timeFilter) {
    if (!tsFileResource.containsDevice(deviceId)) {
      return false;
    }
    if (dataTTL != Long.MAX_VALUE) {
      Long deviceEndTime = tsFileResource.getEndTimeMap().get(deviceId);
      return deviceEndTime == null || checkTTL(deviceEndTime);
    }

    if (timeFilter != null) {
      long startTime = tsFileResource.getStartTimeMap().get(deviceId);
      long endTime = tsFileResource.getEndTimeMap().getOrDefault(deviceId, Long.MAX_VALUE);
      return timeFilter.satisfyStartEndTime(startTime, endTime);
    }
    return true;
  }


  /**
   * Delete data whose timestamp <= 'timestamp' and belongs to the time series
   * deviceId.measurementId.
   *
   * @param deviceId the deviceId of the timeseries to be deleted.
   * @param measurementId the measurementId of the timeseries to be deleted.
   * @param timestamp the delete range is (0, timestamp].
   */
  public void delete(String deviceId, String measurementId, long timestamp) throws IOException {
    // TODO: how to avoid partial deletion?
    //FIXME: notice that if we may remove a SGProcessor out of memory, we need to close all opened
    //mod files in mergingModification, sequenceFileList, and unsequenceFileList
    writeLock();
    mergeLock.writeLock().lock();

    // record files which are updated so that we can roll back them in case of exception
    List<ModificationFile> updatedModFiles = new ArrayList<>();

    try {
      Long lastUpdateTime = null;
      for (Map<String, Long> latestTimeMap : latestTimeForEachDevice.values()) {
        Long curTime = latestTimeMap.get(deviceId);
        if (curTime != null && (lastUpdateTime == null || lastUpdateTime < curTime)) {
          lastUpdateTime = curTime;
        }
      }

      // There is no tsfile data, the delete operation is invalid
      if (lastUpdateTime == null) {
        logger.debug("No device {} in SG {}, deletion invalid", deviceId, storageGroupName);
        return;
      }

      // time partition to divide storage group
      long timePartitionId = StorageEngine.getTimePartition(timestamp);
      // write log to impacted working TsFileProcessors
      logDeletion(timestamp, deviceId, measurementId, timePartitionId);

      Path fullPath = new Path(deviceId, measurementId);
      Deletion deletion = new Deletion(fullPath,
          getVersionControllerByTimePartitionId(timePartitionId).nextVersion(), timestamp);
      if (mergingModification != null) {
        mergingModification.write(deletion);
        updatedModFiles.add(mergingModification);
      }

      deleteDataInFiles(sequenceFileTreeSet, deletion, updatedModFiles);
      deleteDataInFiles(unSequenceFileList, deletion, updatedModFiles);

    } catch (Exception e) {
      // roll back
      for (ModificationFile modFile : updatedModFiles) {
        modFile.abort();
      }
      throw new IOException(e);
    } finally {
      writeUnlock();
      mergeLock.writeLock().unlock();
    }
  }

  private void logDeletion(long timestamp, String deviceId, String measurementId, long timePartitionId)
      throws IOException {
    if (IoTDBDescriptor.getInstance().getConfig().isEnableWal()) {
      DeletePlan deletionPlan = new DeletePlan(timestamp, new Path(deviceId, measurementId));
      for (Map.Entry<Long, TsFileProcessor> entry : workSequenceTsFileProcessors.entrySet()) {
        if (entry.getKey() <= timePartitionId) {
          entry.getValue().getLogNode().write(deletionPlan);
        }
      }

      for (Map.Entry<Long, TsFileProcessor> entry : workUnsequenceTsFileProcessors.entrySet()) {
        if (entry.getKey() <= timePartitionId) {
          entry.getValue().getLogNode().write(deletionPlan);
        }
      }
    }
  }


  private void deleteDataInFiles(Collection<TsFileResource> tsFileResourceList, Deletion deletion,
      List<ModificationFile> updatedModFiles)
      throws IOException {
    String deviceId = deletion.getDevice();
    for (TsFileResource tsFileResource : tsFileResourceList) {
      if (!tsFileResource.containsDevice(deviceId) ||
          deletion.getTimestamp() < tsFileResource.getStartTimeMap().get(deviceId)) {
        continue;
      }

      long partitionId = tsFileResource.getTimePartition();
      deletion.setVersionNum(getVersionControllerByTimePartitionId(partitionId).nextVersion());

      // write deletion into modification file
      tsFileResource.getModFile().write(deletion);
      // remember to close mod file
      tsFileResource.getModFile().close();

      // delete data in memory of unsealed file
      if (!tsFileResource.isClosed()) {
        TsFileProcessor tsfileProcessor = tsFileResource.getUnsealedFileProcessor();
        tsfileProcessor.deleteDataInMemory(deletion);
      }

      // add a record in case of rollback
      updatedModFiles.add(tsFileResource.getModFile());
    }
  }

  /**
   * when close an TsFileProcessor, update its EndTimeMap immediately
   *
   * @param tsFileProcessor processor to be closed
   */
  private void updateEndTimeMap(TsFileProcessor tsFileProcessor) {
    TsFileResource resource = tsFileProcessor.getTsFileResource();
    for (Entry<String, Long> startTime : resource.getStartTimeMap().entrySet()) {
      String deviceId = startTime.getKey();
      resource.forceUpdateEndTime(deviceId,
          latestTimeForEachDevice.get(tsFileProcessor.getTimeRangeId()).get(deviceId));
    }
  }

  private boolean unsequenceFlushCallback(TsFileProcessor processor) {
    return true;
  }

  private boolean updateLatestFlushTimeCallback(TsFileProcessor processor) {
    // update the largest timestamp in the last flushing memtable
    Map<String, Long> curPartitionDeviceLatestTime = latestTimeForEachDevice
        .get(processor.getTimeRangeId());

    if (curPartitionDeviceLatestTime == null) {
      logger.warn("Partition: {} does't have latest time for each device. "
              + "No valid record is written into memtable. Flushing tsfile is: {}",
          processor.getTimeRangeId(), processor.getTsFileResource().getFile());
      return false;
    }

    for (Entry<String, Long> entry : curPartitionDeviceLatestTime.entrySet()) {
      partitionLatestFlushedTimeForEachDevice
          .computeIfAbsent(processor.getTimeRangeId(), id -> new HashMap<>())
          .put(entry.getKey(), entry.getValue());
      if (globalLatestFlushedTimeForEachDevice
          .getOrDefault(entry.getKey(), Long.MIN_VALUE) < entry.getValue()) {
        globalLatestFlushedTimeForEachDevice.put(entry.getKey(), entry.getValue());
      }
    }
    return true;
  }

  /**
   * put the memtable back to the MemTablePool and make the metadata in writer visible
   */
  // TODO please consider concurrency with query and insert method.
  private void closeUnsealedTsFileProcessorCallBack(
      TsFileProcessor tsFileProcessor) throws TsFileProcessorException {
    closeQueryLock.writeLock().lock();
    try {
      tsFileProcessor.close();
    } finally {
      closeQueryLock.writeLock().unlock();
    }
    //closingSequenceTsFileProcessor is a thread safety class.
    if (closingSequenceTsFileProcessor.contains(tsFileProcessor)) {
      closingSequenceTsFileProcessor.remove(tsFileProcessor);
    } else {
      closingUnSequenceTsFileProcessor.remove(tsFileProcessor);
    }
    logger.info("signal closing storage group condition in {}", storageGroupName);
    synchronized (closeStorageGroupCondition) {
      closeStorageGroupCondition.notifyAll();
    }
  }

  /**
   * count all Tsfiles in the storage group which need to be upgraded
   *
   * @return total num of the tsfiles which need to be upgraded in the storage group
   */
  public int countUpgradeFiles() {
    int cntUpgradeFileNum = 0;
    for (TsFileResource seqTsFileResource : sequenceFileTreeSet) {
      if (UpgradeUtils.isNeedUpgrade(seqTsFileResource)) {
        cntUpgradeFileNum += 1;
      }
    }
    for (TsFileResource unseqTsFileResource : unSequenceFileList) {
      if (UpgradeUtils.isNeedUpgrade(unseqTsFileResource)) {
        cntUpgradeFileNum += 1;
      }
    }
    return cntUpgradeFileNum;
  }

  public void upgrade() {
    for (TsFileResource seqTsFileResource : sequenceFileTreeSet) {
      seqTsFileResource.doUpgrade();
    }
    for (TsFileResource unseqTsFileResource : unSequenceFileList) {
      unseqTsFileResource.doUpgrade();
    }
  }

  public void merge(boolean fullMerge) {
    writeLock();
    try {
      if (isMerging) {
        if (logger.isInfoEnabled()) {
          logger.info("{} Last merge is ongoing, currently consumed time: {}ms", storageGroupName,
              (System.currentTimeMillis() - mergeStartTime));
        }
        return;
      }
      logger.info("{} will close all files for starting a merge (fullmerge = {})", storageGroupName,
          fullMerge);

      if (unSequenceFileList.isEmpty() || sequenceFileTreeSet.isEmpty()) {
        logger.info("{} no files to be merged", storageGroupName);
        return;
      }

      long budget = IoTDBDescriptor.getInstance().getConfig().getMergeMemoryBudget();
      long timeLowerBound = System.currentTimeMillis() - dataTTL;
      MergeResource mergeResource = new MergeResource(sequenceFileTreeSet, unSequenceFileList,
          timeLowerBound);

      IMergeFileSelector fileSelector = getMergeFileSelector(budget, mergeResource);
      try {
        List[] mergeFiles = fileSelector.select();
        if (mergeFiles.length == 0) {
          logger.info("{} cannot select merge candidates under the budget {}", storageGroupName,
              budget);
          return;
        }
        // avoid pending tasks holds the metadata and streams
        mergeResource.clear();
        String taskName = storageGroupName + "-" + System.currentTimeMillis();
        // do not cache metadata until true candidates are chosen, or too much metadata will be
        // cached during selection
        mergeResource.setCacheDeviceMeta(true);

        for (TsFileResource tsFileResource : mergeResource.getSeqFiles()) {
          tsFileResource.setMerging(true);
        }
        for (TsFileResource tsFileResource : mergeResource.getUnseqFiles()) {
          tsFileResource.setMerging(true);
        }

        MergeTask mergeTask = new MergeTask(mergeResource, storageGroupSysDir.getPath(),
            this::mergeEndAction, taskName, fullMerge, fileSelector.getConcurrentMergeNum(),
            storageGroupName);
        mergingModification = new ModificationFile(
            storageGroupSysDir + File.separator + MERGING_MODIFICATION_FILE_NAME);
        MergeManager.getINSTANCE().submitMainTask(mergeTask);
        if (logger.isInfoEnabled()) {
          logger.info("{} submits a merge task {}, merging {} seqFiles, {} unseqFiles",
              storageGroupName, taskName, mergeFiles[0].size(), mergeFiles[1].size());
        }
        isMerging = true;
        mergeStartTime = System.currentTimeMillis();

      } catch (MergeException | IOException e) {
        logger.error("{} cannot select file for merge", storageGroupName, e);
      }
    } finally {
      writeUnlock();
    }
  }

  private IMergeFileSelector getMergeFileSelector(long budget, MergeResource resource) {
    MergeFileStrategy strategy = IoTDBDescriptor.getInstance().getConfig().getMergeFileStrategy();
    switch (strategy) {
      case MAX_FILE_NUM:
        return new MaxFileMergeFileSelector(resource, budget);
      case MAX_SERIES_NUM:
        return new MaxSeriesMergeFileSelector(resource, budget);
      default:
        throw new UnsupportedOperationException("Unknown MergeFileStrategy " + strategy);
    }
  }

  private void removeUnseqFiles(List<TsFileResource> unseqFiles) {
    mergeLock.writeLock().lock();
    try {
      unSequenceFileList.removeAll(unseqFiles);
    } finally {
      mergeLock.writeLock().unlock();
    }

    for (TsFileResource unseqFile : unseqFiles) {
      unseqFile.writeLock();
      try {
        unseqFile.remove();
      } finally {
        unseqFile.writeUnlock();
      }
    }
  }

  @SuppressWarnings("squid:S1141")
  private void updateMergeModification(TsFileResource seqFile) {
<<<<<<< HEAD
    seqFile.writeLock();
=======
>>>>>>> 18f726c8
    try {
      // remove old modifications and write modifications generated during merge
      seqFile.removeModFile();
      if (mergingModification != null) {
        for (Modification modification : mergingModification.getModifications()) {
          seqFile.getModFile().write(modification);
        }
        try {
          seqFile.getModFile().close();
        } catch (IOException e) {
          logger
              .error("Cannot close the ModificationFile {}", seqFile.getModFile().getFilePath(), e);
        }
      }
    } catch (IOException e) {
      logger.error("{} cannot clean the ModificationFile of {} after merge", storageGroupName,
          seqFile.getFile(), e);
<<<<<<< HEAD
    } finally {
      seqFile.writeUnlock();
=======
>>>>>>> 18f726c8
    }
  }

  private void removeMergingModification() {
    try {
      if (mergingModification != null) {
        mergingModification.remove();
        mergingModification = null;
      }
    } catch (IOException e) {
      logger.error("{} cannot remove merging modification ", storageGroupName, e);
    }
  }

  protected void mergeEndAction(List<TsFileResource> seqFiles, List<TsFileResource> unseqFiles,
      File mergeLog) {
    logger.info("{} a merge task is ending...", storageGroupName);

    if (unseqFiles.isEmpty()) {
      // merge runtime exception arose, just end this merge
      isMerging = false;
      logger.info("{} a merge task abnormally ends", storageGroupName);
      return;
    }

    removeUnseqFiles(unseqFiles);

    for (int i = 0; i < seqFiles.size(); i++) {
      TsFileResource seqFile = seqFiles.get(i);
      while (!seqFile.getWriteQueryLock().writeLock().tryLock() || !mergeLock.writeLock()
          .tryLock()) {
        if (seqFile.getWriteQueryLock().writeLock().isHeldByCurrentThread()) {
          seqFile.getWriteQueryLock().writeLock().unlock();
        }
        if(mergeLock.writeLock().isHeldByCurrentThread()) {
          mergeLock.writeLock().unlock();
        }
      }
      try {
        updateMergeModification(seqFile);
        if (i == seqFiles.size() - 1) {
          //FIXME if there is an exception, the the modification file will be not closed.
          removeMergingModification();
          isMerging = false;
          mergeLog.delete();
        }
      } finally {
        mergeLock.writeLock().unlock();
        seqFile.getWriteQueryLock().writeLock().unlock();
      }
    }
    logger.info("{} a merge task ends", storageGroupName);
  }

  /**
   * Load a new tsfile to storage group processor. Tne file may have overlap with other files.
   * <p>
   * or unsequence list.
   * <p>
   * Secondly, execute the loading process by the type.
   * <p>
   * Finally, update the latestTimeForEachDevice and partitionLatestFlushedTimeForEachDevice.
   *
   * @param newTsFileResource tsfile resource
   * @UsedBy sync module.
   */
  public void loadNewTsFileForSync(TsFileResource newTsFileResource) throws LoadFileException {
    File tsfileToBeInserted = newTsFileResource.getFile();
    long newFilePartitionId = newTsFileResource.getTimePartitionWithCheck();
    writeLock();
    mergeLock.writeLock().lock();
    try {
      if (loadTsFileByType(LoadTsFileType.LOAD_SEQUENCE, tsfileToBeInserted, newTsFileResource,
          newFilePartitionId)){
        updateLatestTimeMap(newTsFileResource);
      }
    } catch (DiskSpaceInsufficientException e) {
      logger.error(
          "Failed to append the tsfile {} to storage group processor {} because the disk space is insufficient.",
          tsfileToBeInserted.getAbsolutePath(), tsfileToBeInserted.getParentFile().getName());
      IoTDBDescriptor.getInstance().getConfig().setReadOnly(true);
      throw new LoadFileException(e);
    } finally {
      mergeLock.writeLock().unlock();
      writeUnlock();
    }
  }

  /**
   * Load a new tsfile to storage group processor. Tne file may have overlap with other files. <p>
   * that there has no file which is overlapping with the new file.
   * <p>
   * Firstly, determine the loading type of the file, whether it needs to be loaded in sequence list
   * or unsequence list.
   * <p>
   * Secondly, execute the loading process by the type.
   * <p>
   * Finally, update the latestTimeForEachDevice and partitionLatestFlushedTimeForEachDevice.
   *
   * @param newTsFileResource tsfile resource
   * @UsedBy load external tsfile module
   */
  public void loadNewTsFile(TsFileResource newTsFileResource) throws LoadFileException {
    File tsfileToBeInserted = newTsFileResource.getFile();
    long newFilePartitionId = newTsFileResource.getTimePartitionWithCheck();
    writeLock();
    mergeLock.writeLock().lock();
    try {
      List<TsFileResource> sequenceList = new ArrayList<>(sequenceFileTreeSet);

      int insertPos = findInsertionPosition(newTsFileResource, newFilePartitionId, sequenceList);
      if (insertPos == POS_ALREADY_EXIST) {
        return;
      }

      // loading tsfile by type
      if (insertPos == POS_OVERLAP) {
        loadTsFileByType(LoadTsFileType.LOAD_UNSEQUENCE, tsfileToBeInserted, newTsFileResource,
            newFilePartitionId);
      } else {

        // check whether the file name needs to be renamed.
        if (!sequenceFileTreeSet.isEmpty()) {
          String newFileName = getFileNameForLoadingFile(tsfileToBeInserted.getName(), insertPos,
              newTsFileResource.getTimePartition(), sequenceList);
          if (!newFileName.equals(tsfileToBeInserted.getName())) {
            logger.info("Tsfile {} must be renamed to {} for loading into the sequence list.",
                tsfileToBeInserted.getName(), newFileName);
            newTsFileResource.setFile(new File(tsfileToBeInserted.getParentFile(), newFileName));
          }
        }
        loadTsFileByType(LoadTsFileType.LOAD_SEQUENCE, tsfileToBeInserted, newTsFileResource,
            newFilePartitionId);
      }

      // update latest time map
      updateLatestTimeMap(newTsFileResource);
      long partitionNum = newTsFileResource.getTimePartition();
      partitionDirectFileVersions.computeIfAbsent(partitionNum, p -> new HashSet<>())
          .addAll(newTsFileResource.getHistoricalVersions());
      updatePartitionFileVersion(partitionNum, Collections.max(newTsFileResource.getHistoricalVersions()));
    } catch (DiskSpaceInsufficientException e) {
      logger.error(
          "Failed to append the tsfile {} to storage group processor {} because the disk space is insufficient.",
          tsfileToBeInserted.getAbsolutePath(), tsfileToBeInserted.getParentFile().getName());
      IoTDBDescriptor.getInstance().getConfig().setReadOnly(true);
      throw new LoadFileException(e);
    } finally {
      mergeLock.writeLock().unlock();
      writeUnlock();
    }
  }

  /**
   * Set the version in "partition" to "version" if "version" is larger than the current version.
   * @param partition
   * @param version
   */
  public void setPartitionFileVersionToMax(long partition, long version) {
  }

  /**
   * Find the position of "newTsFileResource" in the sequence files if it can be inserted into them.
   * @param newTsFileResource
   * @param newFilePartitionId
   * @return POS_ALREADY_EXIST(-2) if some file has the same name as the one to be inserted
   *         POS_OVERLAP(-3) if some file overlaps the new file
   *         an insertion position i >= -1 if the new file can be inserted between [i, i+1]
   */
  private int findInsertionPosition(TsFileResource newTsFileResource, long newFilePartitionId,
      List<TsFileResource> sequenceList) {
    File tsfileToBeInserted = newTsFileResource.getFile();

    int insertPos = -1;

    // find the position where the new file should be inserted
    for (int i = 0; i < sequenceList.size(); i++) {
      TsFileResource localFile = sequenceList.get(i);
      if (localFile.getFile().getName().equals(tsfileToBeInserted.getName())) {
        return POS_ALREADY_EXIST;
      }
      long localPartitionId = Long.parseLong(localFile.getFile().getParentFile().getName());
      if (i == sequenceList.size() - 1 && localFile.getEndTimeMap().isEmpty()
          || newFilePartitionId > localPartitionId) {
        // skip files that are in the previous partition and the last empty file, as the all data
        // in those files must be older than the new file
        continue;
      }

      int fileComparison = compareTsFileDevices(newTsFileResource, localFile);
      switch (fileComparison) {
        case 0:
          // some devices are newer but some devices are older, the two files overlap in general
          return POS_OVERLAP;
        case -1:
          // all devices in localFile are newer than the new file, the new file can be
          // inserted before localFile
          return i - 1;
        default:
          // all devices in the local file are older than the new file, proceed to the next file
          insertPos = i;
      }
    }
    return insertPos;
  }

  /**
   * Compare each device in the two files to find the time relation of them.
   * @param fileA
   * @param fileB
   * @return -1 if fileA is totally older than fileB (A < B)
   *          0 if fileA is partially older than fileB and partially newer than fileB (A X B)
   *          1 if fileA is totally newer than fileB (B < A)
   */
  private int compareTsFileDevices(TsFileResource fileA, TsFileResource fileB) {
    boolean hasPre = false, hasSubsequence = false;
    for (String device : fileA.getStartTimeMap().keySet()) {
      if (!fileB.getStartTimeMap().containsKey(device)) {
        continue;
      }
      long startTimeA = fileA.getStartTimeMap().get(device);
      long endTimeA = fileA.getEndTimeMap().get(device);
      long startTimeB = fileB.getStartTimeMap().get(device);
      long endTimeB = fileB.getEndTimeMap().get(device);
      if (startTimeA > endTimeB) {
        // A's data of the device is later than to the B's data
        hasPre = true;
      } else if (startTimeB > endTimeA) {
        // A's data of the device is previous to the B's data
        hasSubsequence = true;
      } else {
        // the two files overlap in the device
        return 0;
      }
    }
    if (hasPre && hasSubsequence) {
      // some devices are newer but some devices are older, the two files overlap in general
      return 0;
    }
    if (!hasPre && hasSubsequence) {
      // all devices in B are newer than those in A
      return -1;
    }
    // all devices in B are older than those in A
    return 1;
  }

  /**
   * If the historical versions of a file is a sub-set of the given file's, remove it to reduce
   * unnecessary merge. Only used when the file sender and the receiver share the same file
   * close policy.
   * Warning: DO NOT REMOVE
   * @param resource
   */
  @SuppressWarnings("unused")
  public void removeFullyOverlapFiles(TsFileResource resource) {
    writeLock();
    closeQueryLock.writeLock().lock();
    try {
      Iterator<TsFileResource> iterator = sequenceFileTreeSet.iterator();
      removeFullyOverlapFiles(resource, iterator, true);

      iterator = unSequenceFileList.iterator();
      removeFullyOverlapFiles(resource, iterator, false);
    } finally {
      closeQueryLock.writeLock().unlock();
      writeUnlock();
    }
  }

  private void removeFullyOverlapFiles(TsFileResource resource, Iterator<TsFileResource> iterator
      , boolean isSeq) {
    while (iterator.hasNext()) {
      TsFileResource seqFile = iterator.next();
      if (resource.getHistoricalVersions().containsAll(seqFile.getHistoricalVersions())
          && !resource.getHistoricalVersions().equals(seqFile.getHistoricalVersions())
          && seqFile.tryWriteLock()) {
        try {
          if (!seqFile.isClosed()) {
            // also remove the TsFileProcessor if the overlapped file is not closed
            long timePartition = seqFile.getTimePartition();
            Map<Long, TsFileProcessor> fileProcessorMap = isSeq ? workSequenceTsFileProcessors :
                workUnsequenceTsFileProcessors;
            TsFileProcessor tsFileProcessor = fileProcessorMap.get(timePartition);
            if (tsFileProcessor != null && tsFileProcessor.getTsFileResource() == seqFile) {
              tsFileProcessor.syncClose();
              fileProcessorMap.remove(timePartition);
            }
          }
          iterator.remove();
          seqFile.remove();
        } catch (Exception e) {
          logger.error("Something gets wrong while removing FullyOverlapFiles ", e);
          throw e;
        } finally {
          seqFile.writeUnlock();
        }
      }
    }
  }

  /**
   * Get an appropriate filename to ensure the order between files. The tsfile is named after
   * ({systemTime}-{versionNum}-{mergeNum}.tsfile).
   * <p>
   * The sorting rules for tsfile names @see {@link this#compareFileName}, we can restore the list
   * based on the file name and ensure the correctness of the order, so there are three cases.
   * <p>
   * 1. The tsfile is to be inserted in the first place of the list. If the timestamp in the file
   * name is less than the timestamp in the file name of the first tsfile  in the list, then the
   * file name is legal and the file name is returned directly. Otherwise, its timestamp can be set
   * to half of the timestamp value in the file name of the first tsfile in the list , and the
   * version number is the version number in the file name of the first tsfile in the list.
   * <p>
   * 2. The tsfile is to be inserted in the last place of the list. If the timestamp in the file
   * name is lager than the timestamp in the file name of the last tsfile  in the list, then the
   * file name is legal and the file name is returned directly. Otherwise, the file name is
   * generated by the system according to the naming rules and returned.
   * <p>
   * 3. This file is inserted between two files. If the timestamp in the name of the file satisfies
   * the timestamp between the timestamps in the name of the two files, then it is a legal name and
   * returns directly; otherwise, the time stamp is the mean of the timestamps of the two files, the
   * version number is the version number in the tsfile with a larger timestamp.
   *
   * @param tsfileName origin tsfile name
   * @param insertIndex the new file will be inserted between the files [insertIndex, insertIndex
   *                   + 1]
   * @return appropriate filename
   */
  private String getFileNameForLoadingFile(String tsfileName, int insertIndex,
      long timePartitionId, List<TsFileResource> sequenceList) {
    long currentTsFileTime = Long
        .parseLong(tsfileName.split(IoTDBConstant.TSFILE_NAME_SEPARATOR)[0]);
    long preTime;
    if (insertIndex == -1) {
      preTime = 0L;
    } else {
      String preName = sequenceList.get(insertIndex).getFile().getName();
      preTime = Long.parseLong(preName.split(IoTDBConstant.TSFILE_NAME_SEPARATOR)[0]);
    }
    if (insertIndex == sequenceFileTreeSet.size() - 1) {
      return preTime < currentTsFileTime ? tsfileName : getNewTsFileName(timePartitionId);
    } else {
      String subsequenceName = sequenceList.get(insertIndex + 1).getFile().getName();
      long subsequenceTime = Long
          .parseLong(subsequenceName.split(IoTDBConstant.TSFILE_NAME_SEPARATOR)[0]);
      long subsequenceVersion = Long
          .parseLong(subsequenceName.split(IoTDBConstant.TSFILE_NAME_SEPARATOR)[1]);
      if (preTime < currentTsFileTime && currentTsFileTime < subsequenceTime) {
        return tsfileName;
      } else {
        return getNewTsFileName(preTime + ((subsequenceTime - preTime) >> 1), subsequenceVersion,
            0);
      }
    }
  }

  /**
   * Update latest time in latestTimeForEachDevice and partitionLatestFlushedTimeForEachDevice.
   *
   * @UsedBy sync module, load external tsfile module.
   */
  private void updateLatestTimeMap(TsFileResource newTsFileResource) {
    for (Entry<String, Long> entry : newTsFileResource.getEndTimeMap().entrySet()) {
      String device = entry.getKey();
      long endTime = newTsFileResource.getEndTimeMap().get(device);
      long timePartitionId = StorageEngine.getTimePartition(endTime);
      if (!latestTimeForEachDevice.computeIfAbsent(timePartitionId, id -> new HashMap<>())
          .containsKey(device)
          || latestTimeForEachDevice.get(timePartitionId).get(device) < endTime) {
        latestTimeForEachDevice.get(timePartitionId).put(device, endTime);
      }

      Map<String, Long> latestFlushTimeForPartition = partitionLatestFlushedTimeForEachDevice
          .getOrDefault(timePartitionId, new HashMap<>());

      if (latestFlushTimeForPartition.getOrDefault(device, Long.MIN_VALUE) < endTime) {
        partitionLatestFlushedTimeForEachDevice
            .computeIfAbsent(timePartitionId, id -> new HashMap<>()).put(device, endTime);
      }
      if (globalLatestFlushedTimeForEachDevice.getOrDefault(device, Long.MIN_VALUE) < endTime) {
        globalLatestFlushedTimeForEachDevice.put(device, endTime);
      }
    }
  }

  /**
   * Execute the loading process by the type.
   *
   * @param type load type
   * @param tsFileResource tsfile resource to be loaded
   * @param filePartitionId the partition id of the new file
   * @UsedBy sync module, load external tsfile module.
   * @return load the file successfully
   * @UsedBy sync module, load external tsfile module.
   */
  private boolean loadTsFileByType(LoadTsFileType type, File syncedTsFile,
      TsFileResource tsFileResource, long filePartitionId)
      throws LoadFileException, DiskSpaceInsufficientException {
    File targetFile;
    switch (type) {
      case LOAD_UNSEQUENCE:
        targetFile = new File(DirectoryManager.getInstance().getNextFolderForUnSequenceFile(),
            storageGroupName + File.separatorChar + filePartitionId + File.separator + tsFileResource
                .getFile().getName());
        tsFileResource.setFile(targetFile);
        if (unSequenceFileList.contains(tsFileResource)) {
          logger.error("The file {} has already been loaded in unsequence list", tsFileResource);
          return false;
        }
        unSequenceFileList.add(tsFileResource);
        logger.info("Load tsfile in unsequence list, move file from {} to {}",
            syncedTsFile.getAbsolutePath(), targetFile.getAbsolutePath());
        break;
      case LOAD_SEQUENCE:
        targetFile =
            new File(DirectoryManager.getInstance().getNextFolderForSequenceFile(),
                storageGroupName + File.separatorChar + filePartitionId + File.separator
                    + tsFileResource.getFile().getName());
        tsFileResource.setFile(targetFile);
        if (sequenceFileTreeSet.contains(tsFileResource)) {
          logger.error("The file {} has already been loaded in sequence list", tsFileResource);
          return false;
        }
        sequenceFileTreeSet.add(tsFileResource);
        logger.info("Load tsfile in sequence list, move file from {} to {}",
            syncedTsFile.getAbsolutePath(), targetFile.getAbsolutePath());
        break;
      default:
        throw new LoadFileException(
            String.format("Unsupported type of loading tsfile : %s", type));
    }

    // move file from sync dir to data dir
    if (!targetFile.getParentFile().exists()) {
      targetFile.getParentFile().mkdirs();
    }
    try {
      FileUtils.moveFile(syncedTsFile, targetFile);
    } catch (IOException e) {
      logger.error("File renaming failed when loading tsfile. Origin: {}, Target: {}",
          syncedTsFile.getAbsolutePath(), targetFile.getAbsolutePath(), e);
      throw new LoadFileException(String.format(
          "File renaming failed when loading tsfile. Origin: %s, Target: %s, because %s",
          syncedTsFile.getAbsolutePath(), targetFile.getAbsolutePath(), e.getMessage()));
    }

    File syncedResourceFile = new File(
        syncedTsFile.getAbsolutePath() + TsFileResource.RESOURCE_SUFFIX);
    File targetResourceFile = new File(
        targetFile.getAbsolutePath() + TsFileResource.RESOURCE_SUFFIX);
    try {
      FileUtils.moveFile(syncedResourceFile, targetResourceFile);
    } catch (IOException e) {
      logger.error("File renaming failed when loading .resource file. Origin: {}, Target: {}",
          syncedResourceFile.getAbsolutePath(), targetResourceFile.getAbsolutePath(), e);
      throw new LoadFileException(String.format(
          "File renaming failed when loading .resource file. Origin: %s, Target: %s, because %s",
          syncedResourceFile.getAbsolutePath(), targetResourceFile.getAbsolutePath(),
          e.getMessage()));
    }
    partitionDirectFileVersions.computeIfAbsent(filePartitionId,
        p -> new HashSet<>()).addAll(tsFileResource.getHistoricalVersions());
    updatePartitionFileVersion(filePartitionId, Collections.max(tsFileResource.getHistoricalVersions()));
    return true;
  }

  /**
   * Delete tsfile if it exists.
   * <p>
   * Firstly, remove the TsFileResource from sequenceFileList/unSequenceFileList.
   * <p>
   * Secondly, delete the tsfile and .resource file.
   *
   * @param tsfieToBeDeleted tsfile to be deleted
   * @return whether the file to be deleted exists.
   * @UsedBy sync module, load external tsfile module.
   */
  public boolean deleteTsfile(File tsfieToBeDeleted) {
    writeLock();
    mergeLock.writeLock().lock();
    TsFileResource tsFileResourceToBeDeleted = null;
    try {
      Iterator<TsFileResource> sequenceIterator = sequenceFileTreeSet.iterator();
      while (sequenceIterator.hasNext()) {
        TsFileResource sequenceResource = sequenceIterator.next();
        if (sequenceResource.getFile().getName().equals(tsfieToBeDeleted.getName())) {
          tsFileResourceToBeDeleted = sequenceResource;
          sequenceIterator.remove();
          break;
        }
      }
      if (tsFileResourceToBeDeleted == null) {
        Iterator<TsFileResource> unsequenceIterator = unSequenceFileList.iterator();
        while (unsequenceIterator.hasNext()) {
          TsFileResource unsequenceResource = unsequenceIterator.next();
          if (unsequenceResource.getFile().getName().equals(tsfieToBeDeleted.getName())) {
            tsFileResourceToBeDeleted = unsequenceResource;
            unsequenceIterator.remove();
            break;
          }
        }
      }
    } finally {
      mergeLock.writeLock().unlock();
      writeUnlock();
    }
    if (tsFileResourceToBeDeleted == null) {
      return false;
    }
    tsFileResourceToBeDeleted.writeLock();
    try {
      tsFileResourceToBeDeleted.remove();
      logger.info("Delete tsfile {} successfully.", tsFileResourceToBeDeleted.getFile());
    } finally {
      tsFileResourceToBeDeleted.writeUnlock();
    }
    return true;
  }


  public Collection<TsFileProcessor> getWorkSequenceTsFileProcessors() {
    return workSequenceTsFileProcessors.values();
  }

  /**
   * Move tsfile to the target directory if it exists.
   * <p>
   * Firstly, remove the TsFileResource from sequenceFileList/unSequenceFileList.
   * <p>
   * Secondly, move the tsfile and .resource file to the target directory.
   *
   * @param fileToBeMoved tsfile to be moved
   * @return whether the file to be moved exists.
   * @UsedBy load external tsfile module.
   */
  public boolean moveTsfile(File fileToBeMoved, File targetDir) throws IOException {
    writeLock();
    mergeLock.writeLock().lock();
    TsFileResource tsFileResourceToBeMoved = null;
    try {
      Iterator<TsFileResource> sequenceIterator = sequenceFileTreeSet.iterator();
      while (sequenceIterator.hasNext()) {
        TsFileResource sequenceResource = sequenceIterator.next();
        if (sequenceResource.getFile().getName().equals(fileToBeMoved.getName())) {
          tsFileResourceToBeMoved = sequenceResource;
          sequenceIterator.remove();
          break;
        }
      }
      if (tsFileResourceToBeMoved == null) {
        Iterator<TsFileResource> unsequenceIterator = unSequenceFileList.iterator();
        while (unsequenceIterator.hasNext()) {
          TsFileResource unsequenceResource = unsequenceIterator.next();
          if (unsequenceResource.getFile().getName().equals(fileToBeMoved.getName())) {
            tsFileResourceToBeMoved = unsequenceResource;
            unsequenceIterator.remove();
            break;
          }
        }
      }
    } finally {
      mergeLock.writeLock().unlock();
      writeUnlock();
    }
    if (tsFileResourceToBeMoved == null) {
      return false;
    }
    tsFileResourceToBeMoved.writeLock();
    try {
      tsFileResourceToBeMoved.moveTo(targetDir);
      logger
          .info("Move tsfile {} to target dir {} successfully.", tsFileResourceToBeMoved.getFile(),
              targetDir.getPath());
    } finally {
      tsFileResourceToBeMoved.writeUnlock();
    }
    return true;
  }


  public Collection<TsFileProcessor> getWorkUnsequenceTsFileProcessor() {
    return workUnsequenceTsFileProcessors.values();
  }

  public void setDataTTL(long dataTTL) {
    this.dataTTL = dataTTL;
    checkFilesTTL();
  }

  public List<TsFileResource> getSequenceFileTreeSet() {
    return new ArrayList<>(sequenceFileTreeSet);
  }

  public List<TsFileResource> getUnSequenceFileList() {
    return unSequenceFileList;
  }

  private enum LoadTsFileType {
    LOAD_SEQUENCE, LOAD_UNSEQUENCE
  }

  @FunctionalInterface
  public interface CloseTsFileCallBack {

    void call(TsFileProcessor caller) throws TsFileProcessorException, IOException;
  }

  public String getStorageGroupName() {
    return storageGroupName;
  }

  /**
   * Check if the data of "tsFileResource" all exist locally by comparing the historical versions
   * in the partition of "partitionNumber". This is available only when the IoTDB which generated
   * "tsFileResource" has the same close file policy as the local one.
   * If one of the version in "tsFileResource" equals to a version of a working file, false is
   * also returned because "tsFileResource" may have unwritten data of that file.
   * @param tsFileResource
   * @param partitionNum
   * @return true if the historicalVersions of "tsFileResource" is a subset of
   * partitionDirectFileVersions, or false if it is not a subset and it does not contain any
   * version of a working file
   */
  public boolean isFileAlreadyExist(TsFileResource tsFileResource, long partitionNum) {
    // consider the case: The local node crashes when it is writing TsFile no.5.
    // when it restarts, the leader has proceeded to no.6. When the leader sends no.5 to this
    // node, the file should be accepted as local no.5 is not closed which means there may be
    // unreceived data in no.5
    // So if the incoming file contains the version of an unclosed file, it should be accepted
    for (TsFileProcessor workSequenceTsFileProcessor : getWorkSequenceTsFileProcessors()) {
      long workingFileVersion = workSequenceTsFileProcessor.getTsFileResource().getMaxVersion();
      if (tsFileResource.getHistoricalVersions().contains(workingFileVersion)) {
        return false;
      }
    }
    for (TsFileProcessor workUnsequenceTsFileProcessor : getWorkUnsequenceTsFileProcessor()) {
      long workingFileVersion = workUnsequenceTsFileProcessor.getTsFileResource().getMaxVersion();
      if (tsFileResource.getHistoricalVersions().contains(workingFileVersion)) {
        return false;
      }
    }
    Set<Long> partitionFileVersions = partitionDirectFileVersions
        .getOrDefault(partitionNum, Collections.emptySet());
    // TODO-Cluter: change to debug
    logger.info("FileVersions/PartitionVersions: {}/{}", tsFileResource.getHistoricalVersions(),
        partitionFileVersions);
    return partitionFileVersions.containsAll(tsFileResource.getHistoricalVersions());
  }

  @FunctionalInterface
  public interface UpdateEndTimeCallBack {

    boolean call(TsFileProcessor caller);
  }
}<|MERGE_RESOLUTION|>--- conflicted
+++ resolved
@@ -574,8 +574,7 @@
    * @param timePartitionId time partition id
    */
   private void insertTabletToTsFileProcessor(InsertTabletPlan insertTabletPlan,
-      int start, int end, boolean sequence, TSStatus[] results, long timePartitionId)
-      throws WriteProcessException {
+      int start, int end, boolean sequence, TSStatus[] results, long timePartitionId) {
     // return when start >= end
     if (start >= end) {
       return;
@@ -1434,10 +1433,6 @@
 
   @SuppressWarnings("squid:S1141")
   private void updateMergeModification(TsFileResource seqFile) {
-<<<<<<< HEAD
-    seqFile.writeLock();
-=======
->>>>>>> 18f726c8
     try {
       // remove old modifications and write modifications generated during merge
       seqFile.removeModFile();
@@ -1455,11 +1450,6 @@
     } catch (IOException e) {
       logger.error("{} cannot clean the ModificationFile of {} after merge", storageGroupName,
           seqFile.getFile(), e);
-<<<<<<< HEAD
-    } finally {
-      seqFile.writeUnlock();
-=======
->>>>>>> 18f726c8
     }
   }
 
@@ -1489,13 +1479,23 @@
 
     for (int i = 0; i < seqFiles.size(); i++) {
       TsFileResource seqFile = seqFiles.get(i);
-      while (!seqFile.getWriteQueryLock().writeLock().tryLock() || !mergeLock.writeLock()
-          .tryLock()) {
-        if (seqFile.getWriteQueryLock().writeLock().isHeldByCurrentThread()) {
-          seqFile.getWriteQueryLock().writeLock().unlock();
-        }
-        if(mergeLock.writeLock().isHeldByCurrentThread()) {
-          mergeLock.writeLock().unlock();
+      // get both seqFile lock and merge lock
+      boolean fileLockGot;
+      boolean mergeLockGot;
+      while (true) {
+        fileLockGot = seqFile.tryWriteLock();
+        mergeLockGot = mergeLock.writeLock().tryLock();
+
+        if (fileLockGot && mergeLockGot) {
+          break;
+        } else {
+          // did not get all of them, release the gotten one and retry
+          if (fileLockGot) {
+            seqFile.writeUnlock();
+          }
+          if(mergeLockGot) {
+            mergeLock.writeLock().unlock();
+          }
         }
       }
       try {
@@ -1508,7 +1508,7 @@
         }
       } finally {
         mergeLock.writeLock().unlock();
-        seqFile.getWriteQueryLock().writeLock().unlock();
+        seqFile.writeUnlock();
       }
     }
     logger.info("{} a merge task ends", storageGroupName);
