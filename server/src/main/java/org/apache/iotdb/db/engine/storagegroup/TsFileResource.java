--- conflicted
+++ resolved
@@ -733,11 +733,7 @@
 
   /**
    * Create a hardlink for the TsFile and modification file (if exists)
-<<<<<<< HEAD
-   * The hardlink with have a suffix like ".{sysTime}_{randomLong}"
-=======
    * The hardlink will have a suffix like ".{sysTime}_{randomLong}"
->>>>>>> 51c2ade2
    * @return a new TsFileResource with its file changed to the hardlink or null the hardlink
    * cannot be created.
    */
