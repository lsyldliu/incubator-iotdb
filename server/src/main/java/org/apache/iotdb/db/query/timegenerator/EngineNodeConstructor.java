/*
 * Licensed to the Apache Software Foundation (ASF) under one
 * or more contributor license agreements.  See the NOTICE file
 * distributed with this work for additional information
 * regarding copyright ownership.  The ASF licenses this file
 * to you under the Apache License, Version 2.0 (the
 * "License"); you may not use this file except in compliance
 * with the License.  You may obtain a copy of the License at
 *
 *     http://www.apache.org/licenses/LICENSE-2.0
 *
 * Unless required by applicable law or agreed to in writing,
 * software distributed under the License is distributed on an
 * "AS IS" BASIS, WITHOUT WARRANTIES OR CONDITIONS OF ANY
 * KIND, either express or implied.  See the License for the
 * specific language governing permissions and limitations
 * under the License.
 */

package org.apache.iotdb.db.query.timegenerator;

import static org.apache.iotdb.tsfile.read.expression.ExpressionType.SERIES;

import java.io.IOException;
import org.apache.iotdb.db.exception.StorageEngineException;
import org.apache.iotdb.db.exception.path.PathException;
import org.apache.iotdb.db.metadata.MManager;
import org.apache.iotdb.db.query.context.QueryContext;
import org.apache.iotdb.db.query.reader.IPointReader;
import org.apache.iotdb.db.query.reader.seriesRelated.SeriesReaderWithValueFilter;
import org.apache.iotdb.tsfile.file.metadata.enums.TSDataType;
import org.apache.iotdb.tsfile.read.common.Path;
import org.apache.iotdb.tsfile.read.expression.IExpression;
import org.apache.iotdb.tsfile.read.expression.impl.SingleSeriesExpression;
import org.apache.iotdb.tsfile.read.filter.basic.Filter;
import org.apache.iotdb.tsfile.read.query.timegenerator.node.Node;

public class EngineNodeConstructor extends AbstractNodeConstructor {

  public EngineNodeConstructor() {
    // nothing to initialize
    // TODO: make this a util class
  }

  /**
   * Construct expression node.
   *
   * @param expression expression
   * @return Node object
   * @throws StorageEngineException StorageEngineException
   */
  @Override
  public Node construct(IExpression expression, QueryContext context)
      throws StorageEngineException {
    if (expression.getType() == SERIES) {
      try {
        Filter filter = ((SingleSeriesExpression) expression).getFilter();
        Path path = ((SingleSeriesExpression) expression).getSeriesPath();
<<<<<<< HEAD
        return new EngineLeafNode(getSeriesReader(path, filter, context));
      } catch (IOException e) {
=======
        TSDataType dataType = MManager.getInstance().getSeriesType(path.getFullPath());
        return new EngineLeafNode(new SeriesReaderWithValueFilter(path, dataType, filter, context));
      } catch (IOException | PathException e) {
>>>>>>> 22001156
        throw new StorageEngineException(e.getMessage());
      }

    } else {
      return constructNotSeriesNode(expression, context);
    }
  }

  protected IPointReader getSeriesReader(Path path, Filter filter, QueryContext context)
      throws IOException, StorageEngineException {
    return new SeriesReaderWithValueFilter(path, filter, context);
  }
}<|MERGE_RESOLUTION|>--- conflicted
+++ resolved
@@ -23,7 +23,7 @@
 
 import java.io.IOException;
 import org.apache.iotdb.db.exception.StorageEngineException;
-import org.apache.iotdb.db.exception.path.PathException;
+import org.apache.iotdb.db.exception.metadata.MetadataException;
 import org.apache.iotdb.db.metadata.MManager;
 import org.apache.iotdb.db.query.context.QueryContext;
 import org.apache.iotdb.db.query.reader.IPointReader;
@@ -56,15 +56,10 @@
       try {
         Filter filter = ((SingleSeriesExpression) expression).getFilter();
         Path path = ((SingleSeriesExpression) expression).getSeriesPath();
-<<<<<<< HEAD
-        return new EngineLeafNode(getSeriesReader(path, filter, context));
-      } catch (IOException e) {
-=======
-        TSDataType dataType = MManager.getInstance().getSeriesType(path.getFullPath());
-        return new EngineLeafNode(new SeriesReaderWithValueFilter(path, dataType, filter, context));
-      } catch (IOException | PathException e) {
->>>>>>> 22001156
-        throw new StorageEngineException(e.getMessage());
+        TSDataType dataType = getSeriesType(path.getFullPath());
+        return new EngineLeafNode(getSeriesReader(path, dataType, filter, context));
+      } catch (IOException | MetadataException e) {
+        throw new StorageEngineException(e);
       }
 
     } else {
@@ -72,8 +67,13 @@
     }
   }
 
-  protected IPointReader getSeriesReader(Path path, Filter filter, QueryContext context)
+  protected TSDataType getSeriesType(String path) throws MetadataException {
+    return MManager.getInstance().getSeriesType(path);
+  }
+
+  protected IPointReader getSeriesReader(Path path, TSDataType dataType, Filter filter,
+      QueryContext context)
       throws IOException, StorageEngineException {
-    return new SeriesReaderWithValueFilter(path, filter, context);
+    return new SeriesReaderWithValueFilter(path, dataType, filter, context);
   }
 }