/**
 * Licensed to the Apache Software Foundation (ASF) under one
 * or more contributor license agreements.  See the NOTICE file
 * distributed with this work for additional information
 * regarding copyright ownership.  The ASF licenses this file
 * to you under the Apache License, Version 2.0 (the
 * "License"); you may not use this file except in compliance
 * with the License.  You may obtain a copy of the License at
 *
 *     http://www.apache.org/licenses/LICENSE-2.0
 *
 * Unless required by applicable law or agreed to in writing,
 * software distributed under the License is distributed on an
 * "AS IS" BASIS, WITHOUT WARRANTIES OR CONDITIONS OF ANY
 * KIND, either express or implied.  See the License for the
 * specific language governing permissions and limitations
 * under the License.
 */
package org.apache.iotdb.db.metadata;

import static org.junit.Assert.assertEquals;
import static org.junit.Assert.assertTrue;
import static org.junit.Assert.fail;

import java.util.ArrayList;
import java.util.HashMap;
import java.util.List;
import org.apache.iotdb.db.exception.PathErrorException;
import org.apache.iotdb.db.utils.EnvironmentUtils;
import org.apache.iotdb.tsfile.file.metadata.enums.CompressionType;
import org.apache.iotdb.tsfile.file.metadata.enums.TSDataType;
import org.apache.iotdb.tsfile.file.metadata.enums.TSEncoding;
import org.junit.After;
import org.junit.Assert;
import org.junit.Before;
import org.junit.Test;

public class MTreeTest {

  @Before
  public void setUp() throws Exception {
  }

  @After
  public void tearDown() throws Exception {
    EnvironmentUtils.cleanEnv();
  }

  @Test
  public void testAddLeftNodePath() {
    MTree root = new MTree("root");
    try {
      root.addTimeseriesPath("root.laptop.d1.s1", "INT32", "RLE");
    } catch (PathErrorException e) {
      e.printStackTrace();
      fail(e.getMessage());
    }
    try {
      root.addTimeseriesPath("root.laptop.d1.s1.b", "INT32", "RLE");
    } catch (PathErrorException e) {
      Assert.assertEquals(
          String.format("The Node [%s] is left node, the timeseries %s can't be created", "s1",
              "root.laptop.d1.s1.b"), e.getMessage());
    }
  }

  @Test
  public void testAddAndPathExist() {
    MTree root = new MTree("root");
    String path1 = "root";
    assertEquals(root.isPathExist(path1), true);
    assertEquals(root.isPathExist("root.laptop.d1"), false);
    try {
      root.addTimeseriesPath("root.laptop.d1.s1", "INT32", "RLE");
    } catch (PathErrorException e1) {
      fail(e1.getMessage());
    }
    assertEquals(root.isPathExist("root.laptop.d1"), true);
    assertEquals(root.isPathExist("root.laptop"), true);
    assertEquals(root.isPathExist("root.laptop.d1.s2"), false);
    try {
      root.addTimeseriesPath("aa.bb.cc", "INT32", "RLE");
    } catch (PathErrorException e) {
      Assert.assertEquals(String.format("Timeseries %s is not right.", "aa.bb.cc"), e.getMessage());
    }
  }

  @Test
  public void testAddAndQueryPath() {
    MTree root = new MTree("root");
    try {
      assertEquals(false, root.isPathExist("root.a.d0"));
      assertEquals(false, root.checkFileNameByPath("root.a.d0"));
      root.setStorageGroup("root.a.d0");
      root.addTimeseriesPath("root.a.d0.s0", "INT32", "RLE");
      root.addTimeseriesPath("root.a.d0.s1", "INT32", "RLE");

      assertEquals(false, root.isPathExist("root.a.d1"));
      assertEquals(false, root.checkFileNameByPath("root.a.d1"));
      root.setStorageGroup("root.a.d1");
      root.addTimeseriesPath("root.a.d1.s0", "INT32", "RLE");
      root.addTimeseriesPath("root.a.d1.s1", "INT32", "RLE");

      root.setStorageGroup("root.a.b.d0");
      root.addTimeseriesPath("root.a.b.d0.s0", "INT32", "RLE");

    } catch (PathErrorException e1) {
      e1.printStackTrace();
    }

    try {
      HashMap<String, ArrayList<String>> result = root.getAllPath("root.a.*.s0");
      assertEquals(result.size(), 2);
      assertTrue(result.containsKey("root.a.d1"));
      assertEquals(result.get("root.a.d1").get(0), "root.a.d1.s0");
      assertTrue(result.containsKey("root.a.d0"));
      assertEquals(result.get("root.a.d0").get(0), "root.a.d0.s0");
      System.out.println(result);

      result = root.getAllPath("root.a.*.*.s0");
      assertTrue(result.containsKey("root.a.b.d0"));
      assertEquals(result.get("root.a.b.d0").get(0), "root.a.b.d0.s0");
    } catch (PathErrorException e) {
      e.printStackTrace();
      fail(e.getMessage());
    }

  }

  @Test
  public void testSetStorageGroup() {
    // set storage group first
    MTree root = new MTree("root");
    try {
      root.setStorageGroup("root.laptop.d1");
      assertEquals(true, root.isPathExist("root.laptop.d1"));
      assertEquals(true, root.checkFileNameByPath("root.laptop.d1"));
      assertEquals("root.laptop.d1", root.getFileNameByPath("root.laptop.d1"));
      assertEquals(false, root.isPathExist("root.laptop.d1.s1"));
      assertEquals(true, root.checkFileNameByPath("root.laptop.d1.s1"));
      assertEquals("root.laptop.d1", root.getFileNameByPath("root.laptop.d1.s1"));
    } catch (PathErrorException e) {
      e.printStackTrace();
      fail(e.getMessage());
    }
    try {
      root.setStorageGroup("root.laptop.d2");
    } catch (PathErrorException e) {
      fail(e.getMessage());
    }
    try {
      root.setStorageGroup("root.laptop");
    } catch (PathErrorException e) {
      Assert.assertEquals(
          "The seriesPath of root.laptop already exist, it can't be set to the storage group",
          e.getMessage());
    }
    // check timeseries
    assertEquals(root.isPathExist("root.laptop.d1.s0"), false);
    assertEquals(root.isPathExist("root.laptop.d1.s1"), false);
    assertEquals(root.isPathExist("root.laptop.d2.s0"), false);
    assertEquals(root.isPathExist("root.laptop.d2.s1"), false);

    try {
      assertEquals("root.laptop.d1", root.getFileNameByPath("root.laptop.d1.s0"));
      root.addTimeseriesPath("root.laptop.d1.s0", "INT32", "RLE");
      assertEquals("root.laptop.d1", root.getFileNameByPath("root.laptop.d1.s1"));
      root.addTimeseriesPath("root.laptop.d1.s1", "INT32", "RLE");
      assertEquals("root.laptop.d2", root.getFileNameByPath("root.laptop.d2.s0"));
      root.addTimeseriesPath("root.laptop.d2.s0", "INT32", "RLE");
      assertEquals("root.laptop.d2", root.getFileNameByPath("root.laptop.d2.s1"));
      root.addTimeseriesPath("root.laptop.d2.s1", "INT32", "RLE");
    } catch (PathErrorException e) {
      e.printStackTrace();
      fail(e.getMessage());
    }
    try {
      root.deletePath("root.laptop.d1.s0");
    } catch (PathErrorException e) {
      e.printStackTrace();
      fail(e.getMessage());
    }
    assertEquals(root.isPathExist("root.laptop.d1.s0"), false);
    try {
      root.deletePath("root.laptop.d1");
    } catch (PathErrorException e) {
      e.printStackTrace();
      fail(e.getMessage());
    }
    assertEquals(root.isPathExist("root.laptop.d1.s1"), false);
    assertEquals(root.isPathExist("root.laptop.d1"), false);
    assertEquals(root.isPathExist("root.laptop"), true);
    assertEquals(root.isPathExist("root.laptop.d2"), true);
    assertEquals(root.isPathExist("root.laptop.d2.s0"), true);
  }

  @Test
  public void testCheckStorageGroup() {
    // set storage group first
    MTree root = new MTree("root");
    try {
      assertEquals(false, root.checkStorageGroup("root"));
      assertEquals(false, root.checkStorageGroup("root1.laptop.d2"));

      root.setStorageGroup("root.laptop.d1");
      assertEquals(true, root.checkStorageGroup("root.laptop.d1"));
      assertEquals(false, root.checkStorageGroup("root.laptop.d2"));
      assertEquals(false, root.checkStorageGroup("root.laptop"));
      assertEquals(false, root.checkStorageGroup("root.laptop.d1.s1"));

      root.setStorageGroup("root.laptop.d2");
      assertEquals(true, root.checkStorageGroup("root.laptop.d1"));
      assertEquals(true, root.checkStorageGroup("root.laptop.d2"));
      assertEquals(false, root.checkStorageGroup("root.laptop.d3"));
    } catch (PathErrorException e) {
      e.printStackTrace();
      fail(e.getMessage());
    }
  }

  @Test
<<<<<<< HEAD
=======
  public void testGetAllFileNamesByPath() {
    // set storage group first
    MTree root = new MTree("root");
    try {
      root.setStorageGroup("root.laptop.d1");
      root.setStorageGroup("root.laptop.d2");
      root.addTimeseriesPath("root.laptop.d1.s1", TSDataType.INT32, TSEncoding.PLAIN, CompressionType.GZIP, null);
      root.addTimeseriesPath("root.laptop.d1.s1", TSDataType.INT32, TSEncoding.PLAIN, CompressionType.GZIP, null);

      List<String> list = new ArrayList<>();

      list.add("root.laptop.d1");
      assertEquals(list, root.getAllFileNamesByPath("root.laptop.d1.s1"));
      assertEquals(list, root.getAllFileNamesByPath("root.laptop.d1"));

      list.add("root.laptop.d2");
      assertEquals(list, root.getAllFileNamesByPath("root.laptop"));
      assertEquals(list, root.getAllFileNamesByPath("root"));
    } catch (PathErrorException e) {
      e.printStackTrace();
      fail(e.getMessage());
    }
  }

>>>>>>> f83b6014
  public void testCheckStorageExistOfPath() {
    // set storage group first
    MTree root = new MTree("root");
    try {
      assertEquals(false, root.checkStorageExistOfPath("root"));
      assertEquals(false, root.checkStorageExistOfPath("root.vehicle"));
      assertEquals(false, root.checkStorageExistOfPath("root.vehicle.device"));
      assertEquals(false, root.checkStorageExistOfPath("root.vehicle.device.sensor"));

      root.setStorageGroup("root.vehicle");
      assertEquals(true, root.checkStorageExistOfPath("root.vehicle"));
      assertEquals(true, root.checkStorageExistOfPath("root.vehicle.device"));
      assertEquals(true, root.checkStorageExistOfPath("root.vehicle.device.sensor"));
      assertEquals(false, root.checkStorageExistOfPath("root.vehicle1"));
      assertEquals(false, root.checkStorageExistOfPath("root.vehicle1.device"));

      root.setStorageGroup("root.vehicle1.device");
      assertEquals(false, root.checkStorageExistOfPath("root.vehicle1.device1"));
      assertEquals(false, root.checkStorageExistOfPath("root.vehicle1.device2"));
      assertEquals(false, root.checkStorageExistOfPath("root.vehicle1.device3"));
      assertEquals(true, root.checkStorageExistOfPath("root.vehicle1.device"));
    } catch (PathErrorException e) {
      e.printStackTrace();
      fail(e.getMessage());
    }
  }
}<|MERGE_RESOLUTION|>--- conflicted
+++ resolved
@@ -219,8 +219,6 @@
   }
 
   @Test
-<<<<<<< HEAD
-=======
   public void testGetAllFileNamesByPath() {
     // set storage group first
     MTree root = new MTree("root");
@@ -245,7 +243,6 @@
     }
   }
 
->>>>>>> f83b6014
   public void testCheckStorageExistOfPath() {
     // set storage group first
     MTree root = new MTree("root");
