/**
 * Licensed to the Apache Software Foundation (ASF) under one
 * or more contributor license agreements.  See the NOTICE file
 * distributed with this work for additional information
 * regarding copyright ownership.  The ASF licenses this file
 * to you under the Apache License, Version 2.0 (the
 * "License"); you may not use this file except in compliance
 * with the License.  You may obtain a copy of the License at
 *
 *     http://www.apache.org/licenses/LICENSE-2.0
 *
 * Unless required by applicable law or agreed to in writing,
 * software distributed under the License is distributed on an
 * "AS IS" BASIS, WITHOUT WARRANTIES OR CONDITIONS OF ANY
 * KIND, either express or implied.  See the License for the
 * specific language governing permissions and limitations
 * under the License.
 */
package org.apache.iotdb.db.metadata;

import java.io.Serializable;
import java.util.ArrayList;
import java.util.Collections;
import java.util.HashMap;
import java.util.HashSet;
import java.util.List;
import java.util.Map;
import org.apache.iotdb.db.exception.MetadataArgsErrorException;
import org.apache.iotdb.db.exception.PathErrorException;
import org.apache.iotdb.tsfile.common.conf.TSFileConfig;
import org.apache.iotdb.tsfile.file.metadata.enums.CompressionType;
import org.apache.iotdb.tsfile.file.metadata.enums.TSDataType;
import org.apache.iotdb.tsfile.file.metadata.enums.TSEncoding;
import org.apache.iotdb.tsfile.write.schema.MeasurementSchema;

/**
 * Metadata Graph consists of one {@code MTree} and several {@code PTree}.
 */
public class MGraph implements Serializable {

  private static final long serialVersionUID = 8214849219614352834L;
  private static final String DOUB_SEPARATOR = "\\.";
  private static final String TIME_SERIES_INCORRECT = "Timeseries's root is not Correct. RootName: ";
  public static final String TIME_SERIES_TREE_HEADER = "===  Timeseries Tree  ===\n\n";
  private MTree mtree;
  private HashMap<String, PTree> ptreeMap;

  public MGraph(String mtreeName) {
    mtree = new MTree(mtreeName);
    ptreeMap = new HashMap<>();
  }

  /**
   * Add a {@code PTree} to current {@code MGraph}.
   */
  public void addAPTree(String ptreeRootName) throws MetadataArgsErrorException {
    if (MetadataConstant.ROOT.equalsIgnoreCase(ptreeRootName)) {
      throw new MetadataArgsErrorException("Property Tree's root name should not be 'root'");
    }
    PTree ptree = new PTree(ptreeRootName, mtree);
    ptreeMap.put(ptreeRootName, ptree);
  }

  /**
   * this is just for compatibility
   */
  public void addPathToMTree(String path, String dataType, String encoding)
      throws PathErrorException {
    TSDataType tsDataType = TSDataType.valueOf(dataType);
    TSEncoding tsEncoding = TSEncoding.valueOf(encoding);
    CompressionType compressionType = CompressionType.valueOf(TSFileConfig.compressor);
    addPathToMTree(path, tsDataType, tsEncoding, compressionType,
        Collections.emptyMap());
  }

  /**
   * Add a seriesPath to Metadata Tree.
   *
   * @param path Format: root.node.(node)*
   */
  public void addPathToMTree(String path, TSDataType dataType, TSEncoding encoding,
      CompressionType compressor, Map<String, String> props) throws PathErrorException {
    String[] nodes = path.trim().split(DOUB_SEPARATOR);
    if (nodes.length == 0) {
      throw new PathErrorException("Timeseries is null");
    }
    mtree.addTimeseriesPath(path, dataType, encoding, compressor, props);
  }

  /**
   * Add a seriesPath to {@code PTree}.
   */
  public void addPathToPTree(String path) throws PathErrorException, MetadataArgsErrorException {
    String[] nodes = path.trim().split(DOUB_SEPARATOR);
    if (nodes.length == 0) {
      throw new PathErrorException("Timeseries is null.");
    }
    String rootName = path.trim().split(DOUB_SEPARATOR)[0];
    if (ptreeMap.containsKey(rootName)) {
      PTree ptree = ptreeMap.get(rootName);
      ptree.addPath(path);
    } else {
      throw new PathErrorException(TIME_SERIES_INCORRECT + rootName);
    }
  }

  /**
   * Delete seriesPath in current MGraph.
   *
   * @param path a seriesPath belongs to MTree or PTree
   */
  public String deletePath(String path) throws PathErrorException {
    String[] nodes = path.trim().split(DOUB_SEPARATOR);
    if (nodes.length == 0) {
      throw new PathErrorException("Timeseries is null");
    }
    String rootName = path.trim().split(DOUB_SEPARATOR)[0];
    if (mtree.getRoot().getName().equals(rootName)) {
      return mtree.deletePath(path);
    } else if (ptreeMap.containsKey(rootName)) {
      PTree ptree = ptreeMap.get(rootName);
      ptree.deletePath(path);
      return null;
    } else {
      throw new PathErrorException(TIME_SERIES_INCORRECT + rootName);
    }
  }

  /**
   * Link a {@code MNode} to a {@code PNode} in current PTree.
   */
  public void linkMNodeToPTree(String path, String mpath) throws PathErrorException {
    String ptreeName = path.trim().split(DOUB_SEPARATOR)[0];
    if (!ptreeMap.containsKey(ptreeName)) {
      throw new PathErrorException("Error: PTree Path Not Correct. Path: " + path);
    } else {
      ptreeMap.get(ptreeName).linkMNode(path, mpath);
    }
  }

  /**
   * Unlink a {@code MNode} from a {@code PNode} in current PTree.
   */
  public void unlinkMNodeFromPTree(String path, String mpath) throws PathErrorException {
    String ptreeName = path.trim().split(DOUB_SEPARATOR)[0];
    if (!ptreeMap.containsKey(ptreeName)) {
      throw new PathErrorException("Error: PTree Path Not Correct. Path: " + path);
    } else {
      ptreeMap.get(ptreeName).unlinkMNode(path, mpath);
    }
  }

  /**
   * Set storage level for current Metadata Tree.
   *
   * @param path Format: root.node.(node)*
   */
  public void setStorageLevel(String path) throws PathErrorException {
    mtree.setStorageGroup(path);
  }

  /**
   * Check whether the input path is storage level for current Metadata Tree or not.
   *
   * @param path Format: root.node.(node)*
   * @apiNote :for cluster
   */
  public boolean checkStorageLevel(String path) {
    return mtree.checkStorageGroup(path);
  }

  /**
   * Get all paths for given seriesPath regular expression if given seriesPath belongs to MTree, or
   * get all linked seriesPath for given seriesPath if given seriesPath belongs to PTree Notice:
   * Regular expression in this method is formed by the amalgamation of seriesPath and the character
   * '*'.
   *
   * @return A HashMap whose Keys are separated by the storage file name.
   */
  public HashMap<String, ArrayList<String>> getAllPathGroupByFilename(String path)
      throws PathErrorException {
    String rootName = path.trim().split(DOUB_SEPARATOR)[0];
    if (mtree.getRoot().getName().equals(rootName)) {
      return mtree.getAllPath(path);
    } else if (ptreeMap.containsKey(rootName)) {
      PTree ptree = ptreeMap.get(rootName);
      return ptree.getAllLinkedPath(path);
    }
    throw new PathErrorException(TIME_SERIES_INCORRECT + rootName);
  }

  /**
   * function for getting all timeseries paths under the given seriesPath.
   */
  public List<List<String>> getShowTimeseriesPath(String path) throws PathErrorException {
    String rootName = path.trim().split(DOUB_SEPARATOR)[0];
    if (mtree.getRoot().getName().equals(rootName)) {
      return mtree.getShowTimeseriesPath(path);
    } else if (ptreeMap.containsKey(rootName)) {
      throw new PathErrorException(
          "PTree is not involved in the execution of the sql 'show timeseries " + path + "'");
    }
    throw new PathErrorException(TIME_SERIES_INCORRECT + rootName);
  }

  /**
   * Get all deviceId type in current Metadata Tree.
   *
   * @return a HashMap contains all distinct deviceId type separated by deviceId Type
   */
  public Map<String, List<MeasurementSchema>> getSchemaForAllType() throws PathErrorException {
    Map<String, List<MeasurementSchema>> res = new HashMap<>();
    List<String> typeList = mtree.getAllType();
    for (String type : typeList) {
      res.put(type, getSchemaForOneType("root." + type));
    }
    return res;
  }

  private ArrayList<String> getDeviceForOneType(String type) throws PathErrorException {
    return mtree.getDeviceForOneType(type);
  }

  /**
   * Get all delta objects group by deviceId type.
   */
  public Map<String, List<String>> getDeviceForAllType() throws PathErrorException {
    Map<String, List<String>> res = new HashMap<>();
    ArrayList<String> types = mtree.getAllType();
    for (String type : types) {
      res.put(type, getDeviceForOneType(type));
    }
    return res;
  }

  /**
   * Get the full Metadata info.
   *
   * @return A {@code Metadata} instance which stores all metadata info
   */
  public Metadata getMetadata() throws PathErrorException {
    Map<String, List<MeasurementSchema>> seriesMap = getSchemaForAllType();
    Map<String, List<String>> deviceIdMap = getDeviceForAllType();
    return new Metadata(seriesMap, deviceIdMap);
  }

  public HashSet<String> getAllStorageGroup() throws PathErrorException {
    return mtree.getAllStorageGroup();
  }

  public List<String> getLeafNodePathInNextLevel(String path) throws PathErrorException {
    return mtree.getLeafNodePathInNextLevel(path);
  }

  /**
   * Get all ColumnSchemas for given delta object type.
   *
   * @param path A seriesPath represented one Delta object
   * @return a list contains all column schema
   */
  public ArrayList<MeasurementSchema> getSchemaForOneType(String path) throws PathErrorException {
    return mtree.getSchemaForOneType(path);
  }

  /**
   * Get all ColumnSchemas for the filenode seriesPath.
   *
   * @param path the filenode seriesPath
   * @return ArrayList<'   ColumnSchema   '> The list of the schema
   */
  public ArrayList<MeasurementSchema> getSchemaForOneFileNode(String path) {
    return mtree.getSchemaForOneFileNode(path);
  }

  public Map<String, MeasurementSchema> getSchemaMapForOneFileNode(String path) {
    return mtree.getSchemaMapForOneFileNode(path);
  }

  public Map<String, Integer> getNumSchemaMapForOneFileNode(String path) {
    return mtree.getNumSchemaMapForOneFileNode(path);
  }

  /**
   * Calculate the count of storage-level nodes included in given seriesPath.
   *
   * @return The total count of storage-level nodes.
   */
  public int getFileCountForOneType(String path) throws PathErrorException {
    return mtree.getFileCountForOneType(path);
  }

  /**
   * Get the file name for given seriesPath Notice: This method could be called if and only if the
   * seriesPath includes one node whose {@code isStorageLevel} is true.
   */
  public String getFileNameByPath(String path) throws PathErrorException {
    return mtree.getFileNameByPath(path);
  }

  public String getFileNameByPath(MNode node, String path) throws PathErrorException {
    return mtree.getFileNameByPath(node, path);
  }

  public String getFileNameByPathWithCheck(MNode node, String path) throws PathErrorException {
    return mtree.getFileNameByPathWithCheck(node, path);
  }

  public boolean checkFileNameByPath(String path) {
    return mtree.checkFileNameByPath(path);
  }

  /**
   * Get all file names for given seriesPath
   */
  public List<String> getAllFileNamesByPath(String path) throws PathErrorException {
    return mtree.getAllFileNamesByPath(path);
  }

  /**
   * Check whether the seriesPath given exists.
   */
  public boolean pathExist(String path) {
    return mtree.isPathExist(path);
  }

  public boolean pathExist(MNode node, String path) {
    return mtree.isPathExist(node, path);
  }

  public MNode getNodeByPath(String path) throws PathErrorException {
    return mtree.getNodeByPath(path);
  }

  public MNode getNodeByPathWithCheck(String path) throws PathErrorException {
    return mtree.getNodeByPathWithFileLevelCheck(path);
  }

  /**
   * Extract the deviceId from given seriesPath.
   *
   * @return String represents the deviceId
   */
  public String getDeviceTypeByPath(String path) throws PathErrorException {
    return mtree.getDeviceTypeByPath(path);
  }

  /**
   * Get MeasurementSchema for given seriesPath. Notice: Path must be a complete Path from root to leaf
   * node.
   */
  public MeasurementSchema getSchemaForOnePath(String path) throws PathErrorException {
    return mtree.getSchemaForOnePath(path);
  }

  public MeasurementSchema getSchemaForOnePath(MNode node, String path) throws PathErrorException {
    return mtree.getSchemaForOnePath(node, path);
  }

  public MeasurementSchema getSchemaForOnePathWithCheck(MNode node, String path)
      throws PathErrorException {
    return mtree.getSchemaForOnePathWithCheck(node, path);
  }

  public MeasurementSchema getSchemaForOnePathWithCheck(String path) throws PathErrorException {
    return mtree.getSchemaForOnePathWithCheck(path);
  }

  /**
   * functions for converting the mTree to a readable string in json format.
   */
  @Override
  public String toString() {
<<<<<<< HEAD
    StringBuilder sb = new StringBuilder();
    sb.append(TIME_SERIES_TREE_HEADER);
    sb.append(mtree.toString());
    return sb.toString();
=======
    return mtree.toString();
  }

  /**
   * combine multiple metadata in string format
   */
  public static String combineMetadataInStrings(String[] metadatas) {
    return MTree.combineMetadataInStrings(metadatas);
>>>>>>> 4f554c74
  }

  /**
   * combine multiple metadata in string format
   */
  public static String combineMetadataInStrings(String[] metadatas) {
    for (int i = 0; i < metadatas.length; i++) {
      metadatas[i] = metadatas[i].replace(TIME_SERIES_TREE_HEADER, "");
    }
    String res = MTree.combineMetadataInStrings(metadatas);
    return TIME_SERIES_TREE_HEADER + res;
  }
}<|MERGE_RESOLUTION|>--- conflicted
+++ resolved
@@ -370,12 +370,6 @@
    */
   @Override
   public String toString() {
-<<<<<<< HEAD
-    StringBuilder sb = new StringBuilder();
-    sb.append(TIME_SERIES_TREE_HEADER);
-    sb.append(mtree.toString());
-    return sb.toString();
-=======
     return mtree.toString();
   }
 
@@ -384,17 +378,5 @@
    */
   public static String combineMetadataInStrings(String[] metadatas) {
     return MTree.combineMetadataInStrings(metadatas);
->>>>>>> 4f554c74
-  }
-
-  /**
-   * combine multiple metadata in string format
-   */
-  public static String combineMetadataInStrings(String[] metadatas) {
-    for (int i = 0; i < metadatas.length; i++) {
-      metadatas[i] = metadatas[i].replace(TIME_SERIES_TREE_HEADER, "");
-    }
-    String res = MTree.combineMetadataInStrings(metadatas);
-    return TIME_SERIES_TREE_HEADER + res;
   }
 }