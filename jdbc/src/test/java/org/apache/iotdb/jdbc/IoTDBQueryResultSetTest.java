--- conflicted
+++ resolved
@@ -128,11 +128,8 @@
     MockitoAnnotations.initMocks(this);
 
     statement = new IoTDBStatement(connection, client, sessionId, zoneID);
-<<<<<<< HEAD
-=======
 
     execResp.queryDataSet = FakedFirstFetchResult();
->>>>>>> 22001156
 
     when(connection.isClosed()).thenReturn(false);
     when(client.executeStatement(any(TSExecuteStatementReq.class))).thenReturn(execResp);
