/**
 * Licensed to the Apache Software Foundation (ASF) under one
 * or more contributor license agreements.  See the NOTICE file
 * distributed with this work for additional information
 * regarding copyright ownership.  The ASF licenses this file
 * to you under the Apache License, Version 2.0 (the
 * "License"); you may not use this file except in compliance
 * with the License.  You may obtain a copy of the License at
 *
 *     http://www.apache.org/licenses/LICENSE-2.0
 *
 * Unless required by applicable law or agreed to in writing,
 * software distributed under the License is distributed on an
 * "AS IS" BASIS, WITHOUT WARRANTIES OR CONDITIONS OF ANY
 * KIND, either express or implied.  See the License for the
 * specific language governing permissions and limitations
 * under the License.
 */
package org.apache.iotdb.cli.client;

import java.sql.ResultSet;
import java.sql.ResultSetMetaData;
import java.sql.SQLException;
import java.sql.Statement;
import java.text.SimpleDateFormat;
import java.time.Instant;
import java.time.ZoneId;
import java.time.ZonedDateTime;
import java.time.format.DateTimeFormatter;
import java.util.ArrayList;
import java.util.HashSet;
import java.util.List;
import java.util.Set;
import org.apache.commons.cli.CommandLine;
import org.apache.commons.cli.Option;
import org.apache.commons.cli.Options;
import org.apache.commons.lang3.ArrayUtils;
import org.apache.commons.lang3.StringUtils;
import org.apache.iotdb.cli.exception.ArgsErrorException;
import org.apache.iotdb.cli.tool.ImportCsv;
import org.apache.iotdb.jdbc.IoTDBConnection;
import org.apache.iotdb.jdbc.IoTDBDatabaseMetadata;
import org.apache.iotdb.jdbc.IoTDBMetadataResultSet;
import org.apache.iotdb.service.rpc.thrift.ServerProperties;
import org.apache.thrift.TException;

public abstract class AbstractClient {

  protected static final String HOST_ARGS = "h";
  protected static final String HOST_NAME = "host";

  protected static final String HELP_ARGS = "help";

  protected static final String PORT_ARGS = "p";
  protected static final String PORT_NAME = "port";

  protected static final String PASSWORD_ARGS = "pw";
  protected static final String PASSWORD_NAME = "password";

  protected static final String USERNAME_ARGS = "u";
  protected static final String USERNAME_NAME = "username";

  protected static final String ISO8601_ARGS = "disableISO8601";
  protected static final List<String> AGGREGRATE_TIME_LIST = new ArrayList<>();
  protected static final String MAX_PRINT_ROW_COUNT_ARGS = "maxPRC";
  protected static final String MAX_PRINT_ROW_COUNT_NAME = "maxPrintRowCount";
  protected static final String SET_MAX_DISPLAY_NUM = "set max_display_num";
  protected static final String SET_TIMESTAMP_DISPLAY = "set time_display_type";
  protected static final String SHOW_TIMESTAMP_DISPLAY = "show time_display_type";
  protected static final String SET_TIME_ZONE = "set time_zone";
  protected static final String SHOW_TIMEZONE = "show time_zone";
  protected static final String SET_FETCH_SIZE = "set fetch_size";
  protected static final String SHOW_FETCH_SIZE = "show fetch_size";
  protected static final String HELP = "help";
  protected static final String IOTDB_CLI_PREFIX = "IoTDB";
  protected static final String SCRIPT_HINT = "./start-client.sh(start-client.bat if Windows)";
  protected static final String QUIT_COMMAND = "quit";
  protected static final String EXIT_COMMAND = "exit";
  protected static final String SHOW_METADATA_COMMAND = "show timeseries";
  protected static final int MAX_HELP_CONSOLE_WIDTH = 88;
  protected static final String TIMESTAMP_STR = "Time";
  protected static final int ISO_DATETIME_LEN = 26;
  protected static final String IMPORT_CMD = "import";
  protected static final String EXPORT_CMD = "export";
  private static final String NEED_NOT_TO_PRINT_TIMESTAMP = "AGGREGATION";
  private static final String DEFAULT_TIME_FORMAT = "default";
  protected static String timeFormat = DEFAULT_TIME_FORMAT;
  protected static int maxPrintRowCount = 1000;
  protected static int fetchSize = 10000;
  protected static int maxTimeLength = ISO_DATETIME_LEN;
  protected static int maxValueLength = 15;
  /**
   * control the width of columns for 'show timeseries path' and 'show storage group'.
   * <p>
   * for 'show timeseries path':
   * <table>
   * <tr>
   * <th>Timeseries (width:75)</th>
   * <th>Storage Group (width:45)</th>
   * <th>DataType width:8)</th>
   * <th>Encoding (width:8)</th>
   * </tr>
   * <tr>
   * <td>root.vehicle.d1.s1</td>
   * <td>root.vehicle</td>
   * <td>INT32</td>
   * <td>PLAIN</td>
   * </tr>
   * <tr>
   * <td>...</td>
   * <td>...</td>
   * <td>...</td>
   * <td>...</td>
   * </tr>
   * </table>
   * </p>
   * <p>
   * for "show storage group path":
   * <table>
   * <tr>
   * <th>STORAGE_GROUP (width:75)</th>
   * </tr>
   * <tr>
   * <td>root.vehicle</td>
   * </tr>
   * <tr>
   * <td>...</td>
   * </tr>
   * </table>
   * </p>
   */
  protected static int[] maxValueLengthForShow = new int[]{75, 45, 8, 8};
  protected static String formatTime = "%" + maxTimeLength + "s|";
  protected static String formatValue = "%" + maxValueLength + "s|";
<<<<<<< HEAD
  protected static int dividinglinelen = 40;
=======
  private static final int DIVIDING_LINE_LENGTH = 40;
>>>>>>> f6351051
  protected static String host = "127.0.0.1";
  protected static String port = "6667";
  protected static String username;
  protected static String password;

  protected static boolean printToConsole = true;

  protected static Set<String> keywordSet = new HashSet<>();

  protected static ServerProperties properties = null;

  protected static void init() {
    keywordSet.add("-" + HOST_ARGS);
    keywordSet.add("-" + HELP_ARGS);
    keywordSet.add("-" + PORT_ARGS);
    keywordSet.add("-" + PASSWORD_ARGS);
    keywordSet.add("-" + USERNAME_ARGS);
    keywordSet.add("-" + ISO8601_ARGS);
    keywordSet.add("-" + MAX_PRINT_ROW_COUNT_ARGS);
  }

  /**
   * CLI result output.
   *
   * @param res result set
   * @param printToConsole print to console
   * @param zoneId time-zone ID
   * @throws SQLException SQLException
   */
  public static void output(ResultSet res, boolean printToConsole, ZoneId zoneId)
      throws SQLException {
    int cnt = 0;
    int displayCnt = 0;
    boolean printTimestamp = true;
    boolean printHeader = false;
    ResultSetMetaData resultSetMetaData = res.getMetaData();

    int colCount = resultSetMetaData.getColumnCount();

    boolean isShow = res instanceof IoTDBMetadataResultSet;
    if (!isShow && resultSetMetaData.getColumnTypeName(0) != null) {
      printTimestamp = !res.getMetaData().getColumnTypeName(0).equalsIgnoreCase(NEED_NOT_TO_PRINT_TIMESTAMP);
    }

    // Output values
    while (res.next()) {
      // Output Labels
      if (printToConsole) {
        if (!printHeader) {
          printBlockLine(printTimestamp, colCount, resultSetMetaData, isShow);
          printName(printTimestamp, colCount, resultSetMetaData, isShow);
          printBlockLine(printTimestamp, colCount, resultSetMetaData, isShow);
          printHeader = true;
        }

        if (isShow) { // 'show timeseries <path>' or 'show storage group' metadata results
          System.out.print("|");
          for (int i = 1; i <= colCount; i++) {
            formatValue = "%" + maxValueLengthForShow[i - 1] + "s|";
            System.out.printf(formatValue, String.valueOf(res.getString(i)));
          }
          System.out.println();
        } else { // queried data results
          if (displayCnt < maxPrintRowCount) { // NOTE displayCnt only works on queried data results
            System.out.print("|");
            if (printTimestamp) {
              System.out.printf(formatTime, formatDatetime(res.getLong(TIMESTAMP_STR), zoneId));
            }
            for (int i = 2; i <= colCount; i++) {
              boolean flag = false;
              for (String timeStr : AGGREGRATE_TIME_LIST) {
                if (resultSetMetaData.getColumnLabel(i).toUpperCase()
                    .contains(timeStr.toUpperCase())) {
                  flag = true;
                  break;
                }
              }
              if (flag) {
                try {
                  System.out.printf(formatValue, formatDatetime(res.getLong(i), zoneId));
                } catch (Exception e) {
                  System.out.printf(formatValue, "null");
                }
              } else {
                System.out.printf(formatValue, String.valueOf(res.getString(i)));
              }
            }
            System.out.println();
            displayCnt++;
          }
        }
      }

      cnt++;

      if (!printToConsole && cnt % 10000 == 0) {
        System.out.println(cnt);
      }
    }

    if (printToConsole) {
      if (!printHeader) {
        printBlockLine(printTimestamp, colCount, resultSetMetaData, isShow);
        printName(printTimestamp, colCount, resultSetMetaData, isShow);
        printBlockLine(printTimestamp, colCount, resultSetMetaData, isShow);
      } else {
        printBlockLine(printTimestamp, colCount, resultSetMetaData, isShow);
      }
      if (displayCnt == maxPrintRowCount) {
        System.out.println(String.format("Reach maxPrintRowCount = %s lines", maxPrintRowCount));
      }
    }

<<<<<<< HEAD
    System.out.println(StringUtils.repeat('-', dividinglinelen));
=======
    System.out.println(StringUtils.repeat('-', DIVIDING_LINE_LENGTH));
>>>>>>> f6351051
    if (isShow) {
      int type = res.getType();
      if (type == IoTDBMetadataResultSet.MetadataType.STORAGE_GROUP.ordinal()) { // storage group
        System.out.println("Total storage group number = " + cnt);
      } else if (type == IoTDBMetadataResultSet.MetadataType.TIMESERIES
          .ordinal()) { // show timeseries <path>
        System.out.println("Total timeseries number = " + cnt);
      }
    } else {
      System.out.println("Total line number = " + cnt);
    }
  }

  protected static Options createOptions() {
    Options options = new Options();
    Option help = new Option(HELP_ARGS, false, "Display help information(optional)");
    help.setRequired(false);
    options.addOption(help);

    Option timeFormat = new Option(ISO8601_ARGS, false, "Display timestamp in number(optional)");
    timeFormat.setRequired(false);
    options.addOption(timeFormat);

    Option host = Option.builder(HOST_ARGS).argName(HOST_NAME).hasArg()
        .desc("Host Name (optional, default 127.0.0.1)").build();
    options.addOption(host);

    Option port = Option.builder(PORT_ARGS).argName(PORT_NAME).hasArg()
        .desc("Port (optional, default 6667)")
        .build();
    options.addOption(port);

    Option username = Option.builder(USERNAME_ARGS).argName(USERNAME_NAME).hasArg()
        .desc("User name (required)")
        .required().build();
    options.addOption(username);

    Option password = Option.builder(PASSWORD_ARGS).argName(PASSWORD_NAME).hasArg()
        .desc("password (optional)")
        .build();
    options.addOption(password);

    Option maxPrintCount = Option.builder(MAX_PRINT_ROW_COUNT_ARGS)
        .argName(MAX_PRINT_ROW_COUNT_NAME).hasArg()
        .desc("Maximum number of rows displayed (optional)").build();
    options.addOption(maxPrintCount);
    return options;
  }

  private static String formatDatetime(long timestamp, ZoneId zoneId) {
    ZonedDateTime dateTime;
    switch (timeFormat) {
      case "long":
      case "number":
        return timestamp + "";
      case DEFAULT_TIME_FORMAT:
      case "iso8601":
        dateTime = ZonedDateTime.ofInstant(Instant.ofEpochMilli(timestamp), zoneId);
        return dateTime.format(DateTimeFormatter.ISO_OFFSET_DATE_TIME);
      default:
        dateTime = ZonedDateTime.ofInstant(Instant.ofEpochMilli(timestamp), zoneId);
        return dateTime.format(DateTimeFormatter.ofPattern(timeFormat));
    }
  }

  protected static String checkRequiredArg(String arg, String name, CommandLine commandLine,
      boolean isRequired,
      String defaultValue) throws ArgsErrorException {
    String str = commandLine.getOptionValue(arg);
    if (str == null) {
      if (isRequired) {
        String msg = String
            .format("%s: Required values for option '%s' not provided", IOTDB_CLI_PREFIX, name);
        System.out.println(msg);
        System.out.println("Use -help for more information");
        throw new ArgsErrorException(msg);
      } else if (defaultValue == null) {
        String msg = String
            .format("%s: Required values for option '%s' is null.", IOTDB_CLI_PREFIX, name);
        throw new ArgsErrorException(msg);
      } else {
        return defaultValue;
      }
    }
    return str;
  }

  protected static void setTimeFormat(String newTimeFormat) {
    switch (newTimeFormat.trim().toLowerCase()) {
      case "long":
      case "number":
        maxTimeLength = maxValueLength;
        timeFormat = newTimeFormat.trim().toLowerCase();
        break;
      case DEFAULT_TIME_FORMAT:
      case "iso8601":
        maxTimeLength = ISO_DATETIME_LEN;
        timeFormat = newTimeFormat.trim().toLowerCase();
        break;
      default:
        // use java default SimpleDateFormat to check whether input time format is legal
        // if illegal, it will throw an exception
        new SimpleDateFormat(newTimeFormat.trim());
        maxTimeLength = TIMESTAMP_STR.length() > newTimeFormat.length() ? TIMESTAMP_STR.length()
            : newTimeFormat.length();
        timeFormat = newTimeFormat;
        break;
    }
    formatTime = "%" + maxTimeLength + "s|";
  }

  private static void setFetchSize(String fetchSizeString) {
    long tmp = Long.parseLong(fetchSizeString.trim());
    if (tmp > Integer.MAX_VALUE || tmp < 0) {
      fetchSize = Integer.MAX_VALUE;
    } else {
      fetchSize = Integer.parseInt(fetchSizeString.trim());
    }
  }

  protected static void setMaxDisplayNumber(String maxDisplayNum) {
    long tmp = Long.parseLong(maxDisplayNum.trim());
    if (tmp > Integer.MAX_VALUE || tmp < 0) {
      maxPrintRowCount = Integer.MAX_VALUE;
    } else {
      maxPrintRowCount = Integer.parseInt(maxDisplayNum.trim());
    }
  }

  protected static void printBlockLine(boolean printTimestamp, int colCount,
      ResultSetMetaData resultSetMetaData,
      boolean isShowTs) throws SQLException {
    StringBuilder blockLine = new StringBuilder();
    if (isShowTs) {
      blockLine.append("+");
      for (int i = 1; i <= colCount; i++) {
        blockLine.append(StringUtils.repeat('-', maxValueLengthForShow[i - 1])).append("+");
      }
    } else {
      int tmp = Integer.MIN_VALUE;
      for (int i = 1; i <= colCount; i++) {
        int len = resultSetMetaData.getColumnLabel(i).length();
        tmp = tmp > len ? tmp : len;
      }
      maxValueLength = tmp;
      if (printTimestamp) {
        blockLine.append("+").append(StringUtils.repeat('-', maxTimeLength)).append("+");
      } else {
        blockLine.append("+");
      }
      for (int i = 0; i < colCount - 1; i++) {
        blockLine.append(StringUtils.repeat('-', maxValueLength)).append("+");
      }
    }
    System.out.println(blockLine);
  }

  protected static void printName(boolean printTimestamp, int colCount,
      ResultSetMetaData resultSetMetaData,
      boolean isShowTs) throws SQLException {
    System.out.print("|");
    if (isShowTs) {
      for (int i = 1; i <= colCount; i++) {
        formatValue = "%" + maxValueLengthForShow[i - 1] + "s|";
        System.out.printf(formatValue, resultSetMetaData.getColumnName(i));
      }
    } else {
      formatValue = "%" + maxValueLength + "s|";
      if (printTimestamp) {
        System.out.printf(formatTime, TIMESTAMP_STR);
      }
      for (int i = 2; i <= colCount; i++) {
        System.out.printf(formatValue, resultSetMetaData.getColumnLabel(i));
      }
    }
<<<<<<< HEAD
    System.out.printf("%n");
=======
    System.out.println();
>>>>>>> f6351051
  }

  protected static String[] removePasswordArgs(String[] args) {
    int index = -1;
    for (int i = 0; i < args.length; i++) {
      if (args[i].equals("-" + PASSWORD_ARGS)) {
        index = i;
        break;
      }
    }
    if (index >= 0 && ((index + 1 >= args.length) || (index + 1 < args.length && keywordSet
        .contains(args[index + 1])))) {
      return ArrayUtils.remove(args, index);
    }
    return args;
  }

  protected static void displayLogo(String version) {
    System.out.println(" _____       _________  ______   ______    \n"
        + "|_   _|     |  _   _  ||_   _ `.|_   _ \\   \n"
        + "  | |   .--.|_/ | | \\_|  | | `. \\ | |_) |  \n"
        + "  | | / .'`\\ \\  | |      | |  | | |  __'.  \n"
        + " _| |_| \\__. | _| |_    _| |_.' /_| |__) | \n"
        + "|_____|'.__.' |_____|  |______.'|_______/  version " + version + "\n"
        + "                                           \n");
  }

  protected static OperationResult handleInputCmd(String cmd, IoTDBConnection connection) {
    String specialCmd = cmd.toLowerCase().trim();

    if (specialCmd.equals(QUIT_COMMAND) || specialCmd.equals(EXIT_COMMAND)) {
      System.out.println(specialCmd + " normally");
      return OperationResult.RETURN_OPER;
    }
    if (specialCmd.equals(HELP)) {
      System.out.println("    <your-sql>\t\t\t execute your sql statment");
      System.out
          .println(String
              .format("    %s\t\t show how many timeseries are in iotdb", SHOW_METADATA_COMMAND));
      System.out
          .println(String.format("    %s=xxx\t eg. long, default, ISO8601, yyyy-MM-dd HH:mm:ss.",
              SET_TIMESTAMP_DISPLAY));
      System.out.println(String.format("    %s\t show time display type", SHOW_TIMESTAMP_DISPLAY));
      System.out.println(String.format("    %s=xxx\t\t eg. +08:00, Asia/Shanghai.", SET_TIME_ZONE));
      System.out.println(String.format("    %s\t\t show cli time zone", SHOW_TIMEZONE));
      System.out.println(
          String.format("    %s=xxx\t\t set fetch size when querying data from server.",
              SET_FETCH_SIZE));
      System.out.println(String.format("    %s\t\t show fetch size", SHOW_FETCH_SIZE));
      System.out.println(
          String.format("    %s=xxx\t eg. set max lines for cli to ouput, -1 equals to unlimited.",
              SET_MAX_DISPLAY_NUM));
      return OperationResult.CONTINUE_OPER;
    }
    if (specialCmd.equals(SHOW_METADATA_COMMAND)) {
      try {
        System.out.println(((IoTDBDatabaseMetadata) connection.getMetaData()).getMetadataInJson());
      } catch (SQLException e) {
        System.out.println("Failed to show timeseries because: " + e.getMessage());
      }
      return OperationResult.CONTINUE_OPER;
    }

    if (specialCmd.startsWith(SET_TIMESTAMP_DISPLAY)) {
      String[] values = specialCmd.split("=");
      if (values.length != 2) {
        System.out.println(String.format("Time display format error, please input like %s=ISO8601",
            SET_TIMESTAMP_DISPLAY));
        return OperationResult.CONTINUE_OPER;
      }
      try {
        setTimeFormat(cmd.split("=")[1]);
      } catch (Exception e) {
        System.out.println(String.format("time display format error, %s", e.getMessage()));
        return OperationResult.CONTINUE_OPER;
      }
      System.out.println("Time display type has set to " + cmd.split("=")[1].trim());
      return OperationResult.CONTINUE_OPER;
    }

    if (specialCmd.startsWith(SET_TIME_ZONE)) {
      String[] values = specialCmd.split("=");
      if (values.length != 2) {
        System.out.println(
            String.format("Time zone format error, please input like %s=+08:00", SET_TIME_ZONE));
        return OperationResult.CONTINUE_OPER;
      }
      try {
        connection.setTimeZone(cmd.split("=")[1].trim());
      } catch (Exception e) {
        System.out.println(String.format("Time zone format error, %s", e.getMessage()));
        return OperationResult.CONTINUE_OPER;
      }
      System.out.println("Time zone has set to " + values[1].trim());
      return OperationResult.CONTINUE_OPER;
    }

    if (specialCmd.startsWith(SET_FETCH_SIZE)) {
      String[] values = specialCmd.split("=");
      if (values.length != 2) {
        System.out
            .println(String
                .format("Fetch size format error, please input like %s=10000", SET_FETCH_SIZE));
        return OperationResult.CONTINUE_OPER;
      }
      try {
        setFetchSize(cmd.split("=")[1]);
      } catch (Exception e) {
        System.out.println(String.format("Fetch size format error, %s", e.getMessage()));
        return OperationResult.CONTINUE_OPER;
      }
      System.out.println("Fetch size has set to " + values[1].trim());
      return OperationResult.CONTINUE_OPER;
    }

    if (specialCmd.startsWith(SET_MAX_DISPLAY_NUM)) {
      String[] values = specialCmd.split("=");
      if (values.length != 2) {
        System.out
            .println(String.format("Max display number format error, please input like %s = 10000",
                SET_MAX_DISPLAY_NUM));
        return OperationResult.CONTINUE_OPER;
      }
      try {
        setMaxDisplayNumber(cmd.split("=")[1]);
      } catch (Exception e) {
        System.out.println(String.format("Max display number format error, %s", e.getMessage()));
        return OperationResult.CONTINUE_OPER;
      }
      System.out.println("Max display number has set to " + values[1].trim());
      return OperationResult.CONTINUE_OPER;
    }

    if (specialCmd.startsWith(SHOW_TIMEZONE)) {
      try {
        System.out.println("Current time zone: " + connection.getTimeZone());
      } catch (Exception e) {
        System.out.println("Cannot get time zone from server side because: " + e.getMessage());
      }
      return OperationResult.CONTINUE_OPER;
    }
    if (specialCmd.startsWith(SHOW_TIMESTAMP_DISPLAY)) {
      System.out.println("Current time format: " + timeFormat);
      return OperationResult.CONTINUE_OPER;
    }
    if (specialCmd.startsWith(SHOW_FETCH_SIZE)) {
      System.out.println("Current fetch size: " + fetchSize);
      return OperationResult.CONTINUE_OPER;
    }

    if (specialCmd.startsWith(IMPORT_CMD)) {
      String[] values = specialCmd.split(" ");
      if (values.length != 2) {
        System.out.println(String.format(
            "Please input like: import /User/myfile. "
                + "Noted that your file path cannot contain any space character)"));
        return OperationResult.CONTINUE_OPER;
      }
      try {
        System.out.println(cmd.split(" ")[1]);
        ImportCsv.importCsvFromFile(host, port, username, password, cmd.split(" ")[1],
            connection.getTimeZone());
      } catch (SQLException e) {
        System.out.println(
            String
                .format("Failed to import from %s because %s", cmd.split(" ")[1], e.getMessage()));
      } catch (TException e) {
        System.out.println("Cannot connect to server");
      }
      return OperationResult.CONTINUE_OPER;
    }

    Statement statement = null;
    long startTime = System.currentTimeMillis();
    try {
      ZoneId zoneId = ZoneId.of(connection.getTimeZone());
      statement = connection.createStatement();
      statement.setFetchSize(fetchSize);
      boolean hasResultSet = statement.execute(cmd.trim());
      if (hasResultSet) {
        ResultSet resultSet = statement.getResultSet();
        output(resultSet, printToConsole, zoneId);
      }
      System.out.println("Execute successfully. Type `help` to get more information.");
    } catch (Exception e) {
      System.out.println("Msg: " + e.getMessage());
    } finally {
      if (statement != null) {
        try {
          statement.close();
        } catch (SQLException e) {
          System.out.println("Cannot close statement because: " + e.getMessage());
        }
      }
    }
    long costTime = System.currentTimeMillis() - startTime;
    System.out.println(String.format("It costs %.3fs", costTime / 1000.0));
    return OperationResult.NO_OPER;
  }

  enum OperationResult {
    RETURN_OPER, CONTINUE_OPER, NO_OPER
  }
}<|MERGE_RESOLUTION|>--- conflicted
+++ resolved
@@ -132,11 +132,7 @@
   protected static int[] maxValueLengthForShow = new int[]{75, 45, 8, 8};
   protected static String formatTime = "%" + maxTimeLength + "s|";
   protected static String formatValue = "%" + maxValueLength + "s|";
-<<<<<<< HEAD
-  protected static int dividinglinelen = 40;
-=======
   private static final int DIVIDING_LINE_LENGTH = 40;
->>>>>>> f6351051
   protected static String host = "127.0.0.1";
   protected static String port = "6667";
   protected static String username;
@@ -250,11 +246,7 @@
       }
     }
 
-<<<<<<< HEAD
-    System.out.println(StringUtils.repeat('-', dividinglinelen));
-=======
     System.out.println(StringUtils.repeat('-', DIVIDING_LINE_LENGTH));
->>>>>>> f6351051
     if (isShow) {
       int type = res.getType();
       if (type == IoTDBMetadataResultSet.MetadataType.STORAGE_GROUP.ordinal()) { // storage group
@@ -430,11 +422,7 @@
         System.out.printf(formatValue, resultSetMetaData.getColumnLabel(i));
       }
     }
-<<<<<<< HEAD
-    System.out.printf("%n");
-=======
     System.out.println();
->>>>>>> f6351051
   }
 
   protected static String[] removePasswordArgs(String[] args) {
