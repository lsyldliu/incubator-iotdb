--- conflicted
+++ resolved
@@ -18,19 +18,7 @@
  */
 package org.apache.iotdb.tsfile.write.writer;
 
-<<<<<<< HEAD
-import static org.junit.Assert.assertEquals;
-import static org.junit.Assert.fail;
-
-import java.io.IOException;
-import java.nio.ByteBuffer;
-
-import org.junit.Assert;
-import org.junit.Test;
-
-=======
 import org.apache.iotdb.tsfile.constant.TestConstant;
->>>>>>> 6fc0aa98
 import org.apache.iotdb.tsfile.encoding.common.EndianType;
 import org.apache.iotdb.tsfile.encoding.decoder.PlainDecoder;
 import org.apache.iotdb.tsfile.encoding.encoder.PlainEncoder;
@@ -39,7 +27,7 @@
 import org.apache.iotdb.tsfile.utils.Binary;
 import org.apache.iotdb.tsfile.utils.ReadWriteForEncodingUtils;
 import org.apache.iotdb.tsfile.write.page.PageWriter;
-import org.apache.iotdb.tsfile.write.schema.TimeseriesSchema;
+import org.apache.iotdb.tsfile.write.schema.MeasurementSchema;
 import org.apache.iotdb.tsfile.constant.TestConstant;
 
 import java.io.IOException;
@@ -47,6 +35,7 @@
 
 import static org.junit.Assert.assertEquals;
 import static org.junit.Assert.fail;
+import org.junit.Test;
 
 public class PageWriterTest {
 
@@ -63,7 +52,7 @@
       assertEquals(12, writer.estimateMaxMemSize());
       ByteBuffer buffer1 = writer.getUncompressedBytes();
       ByteBuffer buffer = ByteBuffer.wrap(buffer1.array());
-      writer.reset(new TimeseriesSchema("s0", TSDataType.INT32, TSEncoding.RLE));
+      writer.reset(new MeasurementSchema("s0", TSDataType.INT32, TSEncoding.RLE));
       assertEquals(0, writer.estimateMaxMemSize());
       int timeSize = ReadWriteForEncodingUtils.readUnsignedVarInt(buffer);
       byte[] timeBytes = new byte[timeSize];
@@ -94,7 +83,7 @@
       assertEquals(16, writer.estimateMaxMemSize());
       ByteBuffer buffer1 = writer.getUncompressedBytes();
       ByteBuffer buffer = ByteBuffer.wrap(buffer1.array());
-      writer.reset(new TimeseriesSchema("s0", TSDataType.INT64, TSEncoding.RLE));
+      writer.reset(new MeasurementSchema("s0", TSDataType.INT64, TSEncoding.RLE));
       assertEquals(0, writer.estimateMaxMemSize());
       int timeSize = ReadWriteForEncodingUtils.readUnsignedVarInt(buffer);
       byte[] timeBytes = new byte[timeSize];
@@ -124,17 +113,17 @@
       assertEquals(12, writer.estimateMaxMemSize());
       ByteBuffer buffer1 = writer.getUncompressedBytes();
       ByteBuffer buffer = ByteBuffer.wrap(buffer1.array());
-      writer.reset(new TimeseriesSchema("s0", TSDataType.INT64, TSEncoding.RLE));
-      assertEquals(0, writer.estimateMaxMemSize());
-      int timeSize = ReadWriteForEncodingUtils.readUnsignedVarInt(buffer);
-      byte[] timeBytes = new byte[timeSize];
-      buffer.get(timeBytes);
-      ByteBuffer buffer2 = ByteBuffer.wrap(timeBytes);
-      PlainDecoder decoder = new PlainDecoder(EndianType.BIG_ENDIAN);
-      for (int i = 0; i < timeCount; i++) {
-        assertEquals(i, decoder.readLong(buffer2));
-      }
-      Assert.assertEquals(value, decoder.readFloat(buffer), TestConstant.float_min_delta);
+      writer.reset(new MeasurementSchema("s0", TSDataType.INT64, TSEncoding.RLE));
+      assertEquals(0, writer.estimateMaxMemSize());
+      int timeSize = ReadWriteForEncodingUtils.readUnsignedVarInt(buffer);
+      byte[] timeBytes = new byte[timeSize];
+      buffer.get(timeBytes);
+      ByteBuffer buffer2 = ByteBuffer.wrap(timeBytes);
+      PlainDecoder decoder = new PlainDecoder(EndianType.BIG_ENDIAN);
+      for (int i = 0; i < timeCount; i++) {
+        assertEquals(i, decoder.readLong(buffer2));
+      }
+      assertEquals(value, decoder.readFloat(buffer), TestConstant.float_min_delta);
 
     } catch (IOException e) {
       fail();
@@ -154,7 +143,7 @@
       assertEquals(9, writer.estimateMaxMemSize());
       ByteBuffer buffer1 = writer.getUncompressedBytes();
       ByteBuffer buffer = ByteBuffer.wrap(buffer1.array());
-      writer.reset(new TimeseriesSchema("s0", TSDataType.INT64, TSEncoding.RLE));
+      writer.reset(new MeasurementSchema("s0", TSDataType.INT64, TSEncoding.RLE));
       assertEquals(0, writer.estimateMaxMemSize());
       int timeSize = ReadWriteForEncodingUtils.readUnsignedVarInt(buffer);
       byte[] timeBytes = new byte[timeSize];
@@ -183,7 +172,7 @@
       assertEquals(26, writer.estimateMaxMemSize());
       ByteBuffer buffer1 = writer.getUncompressedBytes();
       ByteBuffer buffer = ByteBuffer.wrap(buffer1.array());
-      writer.reset(new TimeseriesSchema("s0", TSDataType.INT64, TSEncoding.RLE));
+      writer.reset(new MeasurementSchema("s0", TSDataType.INT64, TSEncoding.RLE));
       assertEquals(0, writer.estimateMaxMemSize());
       int timeSize = ReadWriteForEncodingUtils.readUnsignedVarInt(buffer);
       byte[] timeBytes = new byte[timeSize];
@@ -213,7 +202,7 @@
       assertEquals(16, writer.estimateMaxMemSize());
       ByteBuffer buffer1 = writer.getUncompressedBytes();
       ByteBuffer buffer = ByteBuffer.wrap(buffer1.array());
-      writer.reset(new TimeseriesSchema("s0", TSDataType.INT64, TSEncoding.RLE));
+      writer.reset(new MeasurementSchema("s0", TSDataType.INT64, TSEncoding.RLE));
       assertEquals(0, writer.estimateMaxMemSize());
       int timeSize = ReadWriteForEncodingUtils.readUnsignedVarInt(buffer);
       byte[] timeBytes = new byte[timeSize];
